--- conflicted
+++ resolved
@@ -87,12 +87,8 @@
 
 [dev-dependencies]
 criterion = { workspace = true, features = ["async_futures"] }
-<<<<<<< HEAD
 expect-test = "1"
-moka = { version = "0.11", features = ["future"] }
-=======
 moka = { version = "0.12", features = ["future"] }
->>>>>>> d7cb2ae2
 risingwave_test_runner = { workspace = true }
 uuid = { version = "1", features = ["v4"] }
 
