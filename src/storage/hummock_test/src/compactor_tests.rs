--- conflicted
+++ resolved
@@ -31,15 +31,7 @@
     use risingwave_hummock_sdk::compact::CompactorRuntimeConfig;
     use risingwave_hummock_sdk::compaction_group::hummock_version_ext::HummockVersionExt;
     use risingwave_hummock_sdk::compaction_group::StaticCompactionGroupId;
-<<<<<<< HEAD
-    use risingwave_hummock_sdk::filter_key_extractor::{
-        FilterKeyExtractorImpl, FilterKeyExtractorManagerRef, FixedLengthFilterKeyExtractor,
-        FullKeyFilterKeyExtractor,
-    };
-    use risingwave_hummock_sdk::key::{next_key, FullKey, TableKey, TABLE_PREFIX_LEN};
-=======
     use risingwave_hummock_sdk::key::{next_key, TABLE_PREFIX_LEN};
->>>>>>> cce2d050
     use risingwave_meta::hummock::compaction::{default_level_selector, ManualCompactionOption};
     use risingwave_meta::hummock::test_utils::{
         register_table_ids_to_compaction_group, setup_compute_env,
