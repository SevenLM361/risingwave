--- conflicted
+++ resolved
@@ -197,7 +197,6 @@
         }
 
         if let Some(builder) = self.current_builder.as_ref() {
-<<<<<<< HEAD
             switch_builder = if self.split_by_vnode {
                 switch_builder
             } else {
@@ -205,11 +204,7 @@
             };
 
             if is_new_user_key && switch_builder {
-                let delete_ranges = self
-=======
-            if is_new_user_key && (switch_builder || builder.reach_capacity()) {
                 let monotonic_deletes = self
->>>>>>> ce7cb29c
                     .del_agg
                     .get_tombstone_between(self.last_sealed_key.as_ref(), full_key.user_key);
                 self.seal_current(monotonic_deletes).await?;
