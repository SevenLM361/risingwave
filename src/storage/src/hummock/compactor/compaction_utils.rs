--- conflicted
+++ resolved
@@ -161,22 +161,16 @@
 pub async fn generate_splits(
     sstable_infos: &Vec<SstableInfo>,
     compaction_size: u64,
-<<<<<<< HEAD
-    parallel_compact_size_mb: u32,
-    worker_num: u32,
-    max_sub_compaction: u32,
-    sstable_store: Arc<SstableStore>,
-=======
     context: CompactorContext,
->>>>>>> 3e9b32bb
 ) -> HummockResult<Vec<KeyRange_vec>> {
-    let parallel_compact_size = (parallel_compact_size_mb as u64) << 20;
+    let parallel_compact_size = (context.storage_opts.parallel_compact_size_mb as u64) << 20;
     if compaction_size > parallel_compact_size {
         let mut indexes = vec![];
         // preload the meta and get the smallest key to split sub_compaction
         for sstable_info in sstable_infos {
             indexes.extend(
-                sstable_store
+                context
+                    .sstable_store
                     .sstable(sstable_info, &mut StoreLocalStatistic::default())
                     .await?
                     .value()
@@ -200,9 +194,14 @@
         let mut splits = vec![];
         splits.push(KeyRange_vec::new(vec![], vec![]));
 
+        let worker_num = context.compaction_executor.worker_num();
+
         let parallelism = std::cmp::min(
             worker_num as u64,
-            std::cmp::min(indexes.len() as u64, max_sub_compaction as u64),
+            std::cmp::min(
+                indexes.len() as u64,
+                context.storage_opts.max_sub_compaction as u64,
+            ),
         );
         let sub_compaction_data_size =
             std::cmp::max(compaction_size / parallelism, parallel_compact_size);
@@ -233,13 +232,8 @@
     Ok(vec![])
 }
 
-<<<<<<< HEAD
-pub fn estimate_task_output_capacity(sstable_size_mb: u32, task: &CompactTask) -> usize {
-    let max_target_file_size = sstable_size_mb as usize * (1 << 20);
-=======
 pub fn estimate_task_output_capacity(context: CompactorContext, task: &CompactTask) -> usize {
     let max_target_file_size = context.storage_opts.sstable_size_mb as usize * (1 << 20);
->>>>>>> 3e9b32bb
     let total_input_uncompressed_file_size = task
         .input_ssts
         .iter()
