--- conflicted
+++ resolved
@@ -44,13 +44,8 @@
 use super::iterator::{BoxedForwardHummockIterator, ConcatIterator, MergeIterator};
 use super::multi_builder::CapacitySplitTableBuilder;
 use super::{
-<<<<<<< HEAD
-    CompressionAlgorithm, HummockResult, SSTableBuilder, SSTableBuilderOptions,
-    SSTableStreamIterator, Sstable, SSTableIteratorType,
-=======
     CompressionAlgorithm, HummockResult, Sstable, SstableBuilder, SstableBuilderOptions,
-    SstableIterator, SstableIteratorType,
->>>>>>> a25065b4
+    SSTableStreamIterator, SstableIteratorType,
 };
 use crate::hummock::compaction_executor::CompactionExecutor;
 use crate::hummock::multi_builder::SealedSstableBuilder;
@@ -813,11 +808,7 @@
                         // Change to false (only load meta data).
                         .load_table(table_info.id, false, &mut stats)
                         .await?;
-<<<<<<< HEAD
                     table_iters.push(Box::new(SSTableStreamIterator::create(
-=======
-                    table_iters.push(Box::new(SstableIterator::create(
->>>>>>> a25065b4
                         table,
                         self.context.sstable_store.clone(),
                         read_options.clone(),
