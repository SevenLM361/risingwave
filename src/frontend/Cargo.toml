[package]
name = "risingwave_frontend"
version = { workspace = true }
edition = { workspace = true }
homepage = { workspace = true }
keywords = { workspace = true }
license = { workspace = true }
repository = { workspace = true }
# See more keys and their definitions at https://doc.rust-lang.org/cargo/reference/manifest.html

[package.metadata.cargo-machete]
ignored = ["workspace-hack"]

[package.metadata.cargo-udeps.ignore]
normal = ["workspace-hack"]

[dependencies]
anyhow = "1"
arc-swap = "1"
arrow-schema = "44"
async-recursion = "1.0.2"
async-trait = "0.1"
auto_enums = { version = "0.8", features = ["futures03"] }
<<<<<<< HEAD
base64 = "0.21"
bk-tree = "0.4.0"
=======
bk-tree = "0.5.0"
>>>>>>> 2637dbde
bytes = "1"
clap = { version = "4", features = ["derive"] }
downcast-rs = "1.2"
dyn-clone = "1.0.12"
easy-ext = "1"
educe = "0.4"
enum-as-inner = "0.6"
fixedbitset = "0.4.1"
futures = { version = "0.3", default-features = false, features = ["alloc"] }
futures-async-stream = { workspace = true }
iana-time-zone = "0.1"
itertools = "0.11"
maplit = "1"
md5 = "0.7.0"
more-asserts = "0.3"
num-integer = "0.1"
parking_lot = "0.12"
parse-display = "0.6"
paste = "1"
petgraph = "0.6"
pgwire = { path = "../utils/pgwire" }
pin-project-lite = "0.2"
postgres-types = { version = "0.2.5" }
pretty-xmlish = "0.1.10"
pretty_assertions = "1"
prometheus = { version = "0.13", features = ["process"] }
rand = "0.8"
risingwave_batch = { workspace = true }
risingwave_common = { workspace = true }
risingwave_common_service = { workspace = true }
risingwave_connector = { workspace = true }
risingwave_expr = { workspace = true }
risingwave_pb = { workspace = true }
risingwave_rpc_client = { workspace = true }
risingwave_source = { workspace = true }
risingwave_sqlparser = { workspace = true }
risingwave_storage = { workspace = true }
risingwave_udf = { workspace = true }
risingwave_variables = { workspace = true }
serde = { version = "1", features = ["derive"] }
serde_json = "1"
sha2 = "0.10.7"
smallvec = { version = "1.11.0", features = ["serde"] }
tempfile = "3"
thiserror = "1"
tokio = { version = "0.2", package = "madsim-tokio", features = [
    "rt",
    "rt-multi-thread",
    "sync",
    "macros",
    "time",
    "signal",
    "fs",
] }
tokio-stream = "0.1"
tonic = { workspace = true }
tracing = "0.1"
tracing-futures = { version = "0.2", features = ["futures-03"] }
uuid = "1"

[target.'cfg(not(madsim))'.dependencies]
workspace-hack = { path = "../workspace-hack" }

[dev-dependencies]
assert_matches = "1"
tempfile = "3"<|MERGE_RESOLUTION|>--- conflicted
+++ resolved
@@ -21,12 +21,8 @@
 async-recursion = "1.0.2"
 async-trait = "0.1"
 auto_enums = { version = "0.8", features = ["futures03"] }
-<<<<<<< HEAD
 base64 = "0.21"
-bk-tree = "0.4.0"
-=======
 bk-tree = "0.5.0"
->>>>>>> 2637dbde
 bytes = "1"
 clap = { version = "4", features = ["derive"] }
 downcast-rs = "1.2"
