// Copyright 2023 RisingWave Labs
//
// Licensed under the Apache License, Version 2.0 (the "License");
// you may not use this file except in compliance with the License.
// You may obtain a copy of the License at
//
//     http://www.apache.org/licenses/LICENSE-2.0
//
// Unless required by applicable law or agreed to in writing, software
// distributed under the License is distributed on an "AS IS" BASIS,
// WITHOUT WARRANTIES OR CONDITIONS OF ANY KIND, either express or implied.
// See the License for the specific language governing permissions and
// limitations under the License.

use std::collections::{HashMap, HashSet};

use fixedbitset::FixedBitSet;
use itertools::Itertools;
use risingwave_common::catalog::{
    ColumnCatalog, ConflictBehavior, TableDesc, TableId, TableVersionId,
};
use risingwave_common::constants::hummock::TABLE_OPTION_DUMMY_RETENTION_SECOND;
use risingwave_common::error::{ErrorCode, RwError};
use risingwave_common::util::epoch::Epoch;
use risingwave_common::util::sort_util::ColumnOrder;
use risingwave_pb::catalog::table::{OptionalAssociatedSourceId, PbTableType, PbTableVersion};
use risingwave_pb::catalog::{PbCreateType, PbStreamJobStatus, PbTable};
use risingwave_pb::plan_common::column_desc::GeneratedOrDefaultColumn;
use risingwave_pb::plan_common::DefaultColumnDesc;

use super::{ColumnId, DatabaseId, FragmentId, OwnedByUserCatalog, SchemaId};
use crate::expr::ExprImpl;
use crate::optimizer::property::Cardinality;
use crate::user::UserId;
use crate::WithOptions;

/// Includes full information about a table.
///
/// Currently, it can be either:
/// - a table or a source
/// - a materialized view
/// - an index
///
/// Use `self.table_type()` to determine the type of the table.
///
/// # Column ID & Column Index
///
/// [`ColumnId`](risingwave_common::catalog::ColumnId) (with type `i32`) is the unique identifier of
/// a column in a table. It is used to access storage.
///
/// Column index, or idx, (with type `usize`) is the relative position inside the `Vec` of columns.
///
/// A tip to avoid making mistakes is never do casting - i32 as usize or vice versa.
///
/// # Keys
///
/// All the keys are represented as column indices.
///
/// - **Primary Key** (pk): unique identifier of a row.
///
/// - **Order Key**: the primary key for storage, used to sort and access data.
///
///   For an MV, the columns in `ORDER BY` clause will be put at the beginning of the order key. And
/// the remaining columns in pk will follow behind.
///
///   If there's no `ORDER BY` clause, the order key will be the same as pk.
///
/// - **Distribution Key**: the columns used to partition the data. It must be a subset of the order
///   key.
#[derive(Clone, Debug, PartialEq, Eq, Hash)]
#[cfg_attr(test, derive(Default))]
pub struct TableCatalog {
    pub id: TableId,

    pub associated_source_id: Option<TableId>, // TODO: use SourceId

    pub name: String,

    /// All columns in this table.
    pub columns: Vec<ColumnCatalog>,

    /// Key used as materialize's storage key prefix, including MV order columns and stream_key.
    pub pk: Vec<ColumnOrder>,

    /// pk_indices of the corresponding materialize operator's output.
    pub stream_key: Vec<usize>,

    /// Type of the table. Used to distinguish user-created tables, materialized views, index
    /// tables, and internal tables.
    pub table_type: TableType,

    /// Distribution key column indices.
    pub distribution_key: Vec<usize>,

    /// The append-only attribute is derived from `StreamMaterialize` and `StreamTableScan` relies
    /// on this to derive an append-only stream plan.
    pub append_only: bool,

    /// The cardinality of the table.
    pub cardinality: Cardinality,

    /// Owner of the table.
    pub owner: UserId,

    /// Properties of the table. For example, `appendonly` or `retention_seconds`.
    pub properties: WithOptions,

    /// The fragment id of the `Materialize` operator for this table.
    pub fragment_id: FragmentId,

    /// The fragment id of the `DML` operator for this table.
    pub dml_fragment_id: Option<FragmentId>,

    /// An optional column index which is the vnode of each row computed by the table's consistent
    /// hash distribution.
    pub vnode_col_index: Option<usize>,

    /// An optional column index of row id. If the primary key is specified by users, this will be
    /// `None`.
    pub row_id_index: Option<usize>,

    /// The column indices which are stored in the state store's value with row-encoding. Currently
    /// is not supported yet and expected to be `[0..columns.len()]`.
    pub value_indices: Vec<usize>,

    /// The full `CREATE TABLE` or `CREATE MATERIALIZED VIEW` definition of the table.
    pub definition: String,

    /// The behavior of handling incoming pk conflict from source executor, we can overwrite or
    /// ignore conflict pk. For normal materialize executor and other executors, this field will be
    /// `No Check`.
    pub conflict_behavior: ConflictBehavior,

    pub read_prefix_len_hint: usize,

    /// Per-table catalog version, used by schema change. `None` for internal tables and tests.
    pub version: Option<TableVersion>,

    /// The column indices which could receive watermarks.
    pub watermark_columns: FixedBitSet,

    /// Optional field specifies the distribution key indices in pk.
    /// See <https://github.com/risingwavelabs/risingwave/issues/8377> for more information.
    pub dist_key_in_pk: Vec<usize>,

    pub created_at_epoch: Option<Epoch>,

    pub initialized_at_epoch: Option<Epoch>,

    /// Indicate whether to use watermark cache for state table.
    pub cleaned_by_watermark: bool,

    /// Output indices for replicated state table.
    pub output_indices: Vec<usize>,
}

#[derive(Copy, Clone, Debug, PartialEq, Eq, Hash)]
pub enum TableType {
    /// Tables created by `CREATE TABLE`.
    Table,
    /// Tables created by `CREATE MATERIALIZED VIEW`.
    MaterializedView,
    /// Tables serving as index for `TableType::Table` or `TableType::MaterializedView`.
    Index,
    /// Internal tables for executors.
    Internal,
}

#[cfg(test)]
impl Default for TableType {
    fn default() -> Self {
        Self::Table
    }
}

impl TableType {
    fn from_prost(prost: PbTableType) -> Self {
        match prost {
            PbTableType::Table => Self::Table,
            PbTableType::MaterializedView => Self::MaterializedView,
            PbTableType::Index => Self::Index,
            PbTableType::Internal => Self::Internal,
            PbTableType::Unspecified => unreachable!(),
        }
    }

    pub(crate) fn to_prost(self) -> PbTableType {
        match self {
            Self::Table => PbTableType::Table,
            Self::MaterializedView => PbTableType::MaterializedView,
            Self::Index => PbTableType::Index,
            Self::Internal => PbTableType::Internal,
        }
    }
}

/// The version of a table, used by schema change. See [`PbTableVersion`].
#[derive(Clone, Debug, PartialEq, Eq, Hash)]
pub struct TableVersion {
    pub version_id: TableVersionId,
    pub next_column_id: ColumnId,
}

impl TableVersion {
    /// Create an initial version for a table, with the given max column id.
    #[cfg(test)]
    pub fn new_initial_for_test(max_column_id: ColumnId) -> Self {
        use risingwave_common::catalog::INITIAL_TABLE_VERSION_ID;

        Self {
            version_id: INITIAL_TABLE_VERSION_ID,
            next_column_id: max_column_id.next(),
        }
    }

    pub fn from_prost(prost: PbTableVersion) -> Self {
        Self {
            version_id: prost.version,
            next_column_id: ColumnId::from(prost.next_column_id),
        }
    }

    pub fn to_prost(&self) -> PbTableVersion {
        PbTableVersion {
            version: self.version_id,
            next_column_id: self.next_column_id.into(),
        }
    }
}

impl TableCatalog {
    /// Get a reference to the table catalog's table id.
    pub fn id(&self) -> TableId {
        self.id
    }

    pub fn with_id(mut self, id: TableId) -> Self {
        self.id = id;
        self
    }

    pub fn with_output_column_ids(mut self, output_column_ids: &[ColumnId]) -> Self {
        let output_indices = output_column_ids
            .iter()
            .map(|&x| {
                self.columns()
                    .iter()
                    .position(|i| i.column_desc.column_id == x)
                    .unwrap()
            })
            .collect_vec();
        self.output_indices = output_indices;
        self
    }

    pub fn with_cleaned_by_watermark(mut self, cleaned_by_watermark: bool) -> Self {
        self.cleaned_by_watermark = cleaned_by_watermark;
        self
    }

    pub fn conflict_behavior(&self) -> ConflictBehavior {
        self.conflict_behavior
    }

    pub fn table_type(&self) -> TableType {
        self.table_type
    }

    pub fn is_table(&self) -> bool {
        self.table_type == TableType::Table
    }

    pub fn is_internal_table(&self) -> bool {
        self.table_type == TableType::Internal
    }

    pub fn is_mview(&self) -> bool {
        self.table_type == TableType::MaterializedView
    }

    pub fn is_index(&self) -> bool {
        self.table_type == TableType::Index
    }

    /// Returns an error if `DROP` statements are used on the wrong type of table.
    #[must_use]
    pub fn bad_drop_error(&self) -> RwError {
        let msg = match self.table_type {
            TableType::MaterializedView => {
                "Use `DROP MATERIALIZED VIEW` to drop a materialized view."
            }
            TableType::Index => "Use `DROP INDEX` to drop an index.",
            TableType::Table => "Use `DROP TABLE` to drop a table.",
            TableType::Internal => "Internal tables cannot be dropped.",
        };

        ErrorCode::InvalidInputSyntax(msg.to_owned()).into()
    }

    /// Get the table catalog's associated source id.
    #[must_use]
    pub fn associated_source_id(&self) -> Option<TableId> {
        self.associated_source_id
    }

    pub fn has_associated_source(&self) -> bool {
        self.associated_source_id.is_some()
    }

    /// Get a reference to the table catalog's columns.
    pub fn columns(&self) -> &[ColumnCatalog] {
        &self.columns
    }

    /// Get a reference to the table catalog's pk desc.
    pub fn pk(&self) -> &[ColumnOrder] {
        self.pk.as_ref()
    }

    /// Get the column IDs of the primary key.
    pub fn pk_column_ids(&self) -> Vec<ColumnId> {
        self.pk
            .iter()
            .map(|x| self.columns[x.column_index].column_id())
            .collect()
    }

    /// Get a [`TableDesc`] of the table.
    pub fn table_desc(&self) -> TableDesc {
        use risingwave_common::catalog::TableOption;

        let table_options =
            TableOption::build_table_option(&self.properties.inner().clone().into_iter().collect());

        TableDesc {
            table_id: self.id,
            pk: self.pk.clone(),
            stream_key: self.stream_key.clone(),
            columns: self.columns.iter().map(|c| c.column_desc.clone()).collect(),
            distribution_key: self.distribution_key.clone(),
            append_only: self.append_only,
            retention_seconds: table_options
                .retention_seconds
                .unwrap_or(TABLE_OPTION_DUMMY_RETENTION_SECOND),
            value_indices: self.value_indices.clone(),
            read_prefix_len_hint: self.read_prefix_len_hint,
            watermark_columns: self.watermark_columns.clone(),
            versioned: self.version.is_some(),
        }
    }

    /// Get a reference to the table catalog's name.
    pub fn name(&self) -> &str {
        self.name.as_ref()
    }

    pub fn distribution_key(&self) -> &[usize] {
        self.distribution_key.as_ref()
    }

    pub fn to_internal_table_prost(&self) -> PbTable {
        use risingwave_common::catalog::{DatabaseId, SchemaId};
        self.to_prost(
            SchemaId::placeholder().schema_id,
            DatabaseId::placeholder().database_id,
        )
    }

    /// Returns the SQL statement that can be used to create this table.
    pub fn create_sql(&self) -> String {
        self.definition.clone()
    }

    /// Get a reference to the table catalog's version.
    pub fn version(&self) -> Option<&TableVersion> {
        self.version.as_ref()
    }

    /// Get the table's version id. Returns `None` if the table has no version field.
    pub fn version_id(&self) -> Option<TableVersionId> {
        self.version().map(|v| v.version_id)
    }

    pub fn to_prost(&self, schema_id: SchemaId, database_id: DatabaseId) -> PbTable {
        PbTable {
            id: self.id.table_id,
            schema_id,
            database_id,
            name: self.name.clone(),
            columns: self.columns().iter().map(|c| c.to_protobuf()).collect(),
            pk: self.pk.iter().map(|o| o.to_protobuf()).collect(),
            stream_key: self.stream_key.iter().map(|x| *x as _).collect(),
            dependent_relations: vec![],
            optional_associated_source_id: self
                .associated_source_id
                .map(|source_id| OptionalAssociatedSourceId::AssociatedSourceId(source_id.into())),
            table_type: self.table_type.to_prost() as i32,
            distribution_key: self
                .distribution_key
                .iter()
                .map(|k| *k as i32)
                .collect_vec(),
            append_only: self.append_only,
            owner: self.owner,
            properties: self.properties.inner().clone().into_iter().collect(),
            fragment_id: self.fragment_id,
            dml_fragment_id: self.dml_fragment_id,
            vnode_col_index: self.vnode_col_index.map(|i| i as _),
            row_id_index: self.row_id_index.map(|i| i as _),
            value_indices: self.value_indices.iter().map(|x| *x as _).collect(),
            definition: self.definition.clone(),
            read_prefix_len_hint: self.read_prefix_len_hint as u32,
            version: self.version.as_ref().map(TableVersion::to_prost),
            watermark_indices: self.watermark_columns.ones().map(|x| x as _).collect_vec(),
            dist_key_in_pk: self.dist_key_in_pk.iter().map(|x| *x as _).collect(),
            handle_pk_conflict_behavior: self.conflict_behavior.to_protobuf().into(),
            cardinality: Some(self.cardinality.to_protobuf()),
            initialized_at_epoch: self.initialized_at_epoch.map(|epoch| epoch.0),
            created_at_epoch: self.created_at_epoch.map(|epoch| epoch.0),
            cleaned_by_watermark: self.cleaned_by_watermark,
            stream_job_status: PbStreamJobStatus::Creating.into(),
<<<<<<< HEAD
            output_indices: self.output_indices.iter().map(|x| *x as _).collect(),
=======
            create_type: PbCreateType::Foreground.into(),
>>>>>>> f26ac7a0
        }
    }

    /// Get columns excluding hidden columns and generated golumns.
    pub fn columns_to_insert(&self) -> impl Iterator<Item = &ColumnCatalog> {
        self.columns
            .iter()
            .filter(|c| !c.is_hidden() && !c.is_generated())
    }

    pub fn generated_column_names(&self) -> impl Iterator<Item = &str> {
        self.columns
            .iter()
            .filter(|c| c.is_generated())
            .map(|c| c.name())
    }

    pub fn generated_col_idxes(&self) -> impl Iterator<Item = usize> + '_ {
        self.columns
            .iter()
            .enumerate()
            .filter(|(_, c)| c.is_generated())
            .map(|(i, _)| i)
    }

    pub fn default_columns(&self) -> impl Iterator<Item = (usize, ExprImpl)> + '_ {
        self.columns
            .iter()
            .enumerate()
            .filter(|(_, c)| c.is_default())
            .map(|(i, c)| {
                if let GeneratedOrDefaultColumn::DefaultColumn(DefaultColumnDesc { expr }) =
                    c.column_desc.generated_or_default_column.clone().unwrap()
                {
                    (
                        i,
                        ExprImpl::from_expr_proto(&expr.unwrap())
                            .expect("expr in default columns corrupted"),
                    )
                } else {
                    unreachable!()
                }
            })
    }

    pub fn has_generated_column(&self) -> bool {
        self.columns.iter().any(|c| c.is_generated())
    }
}

impl From<PbTable> for TableCatalog {
    fn from(tb: PbTable) -> Self {
        let id = tb.id;
        let tb_conflict_behavior = tb.handle_pk_conflict_behavior();
        let table_type = tb.get_table_type().unwrap();
        let associated_source_id = tb.optional_associated_source_id.map(|id| match id {
            OptionalAssociatedSourceId::AssociatedSourceId(id) => id,
        });
        let name = tb.name.clone();
        let mut col_names = HashSet::new();
        let mut col_index: HashMap<i32, usize> = HashMap::new();

        let conflict_behavior = ConflictBehavior::from_protobuf(&tb_conflict_behavior);
        let columns: Vec<ColumnCatalog> = tb.columns.into_iter().map(ColumnCatalog::from).collect();
        for (idx, catalog) in columns.clone().into_iter().enumerate() {
            let col_name = catalog.name();
            if !col_names.insert(col_name.to_string()) {
                panic!("duplicated column name {} in table {} ", col_name, tb.name)
            }

            let col_id = catalog.column_desc.column_id.get_id();
            col_index.insert(col_id, idx);
        }

        let pk = tb.pk.iter().map(ColumnOrder::from_protobuf).collect();
        let mut watermark_columns = FixedBitSet::with_capacity(columns.len());
        for idx in &tb.watermark_indices {
            watermark_columns.insert(*idx as _);
        }

        Self {
            id: id.into(),
            associated_source_id: associated_source_id.map(Into::into),
            name,
            pk,
            columns,
            table_type: TableType::from_prost(table_type),
            distribution_key: tb
                .distribution_key
                .iter()
                .map(|k| *k as usize)
                .collect_vec(),
            stream_key: tb.stream_key.iter().map(|x| *x as _).collect(),
            append_only: tb.append_only,
            owner: tb.owner,
            properties: WithOptions::new(tb.properties),
            fragment_id: tb.fragment_id,
            dml_fragment_id: tb.dml_fragment_id,
            vnode_col_index: tb.vnode_col_index.map(|x| x as usize),
            row_id_index: tb.row_id_index.map(|x| x as usize),
            value_indices: tb.value_indices.iter().map(|x| *x as _).collect(),
            definition: tb.definition,
            conflict_behavior,
            read_prefix_len_hint: tb.read_prefix_len_hint as usize,
            version: tb.version.map(TableVersion::from_prost),
            watermark_columns,
            dist_key_in_pk: tb.dist_key_in_pk.iter().map(|x| *x as _).collect(),
            cardinality: tb
                .cardinality
                .map(|c| Cardinality::from_protobuf(&c))
                .unwrap_or_else(Cardinality::unknown),
            created_at_epoch: tb.created_at_epoch.map(Epoch::from),
            initialized_at_epoch: tb.initialized_at_epoch.map(Epoch::from),
            cleaned_by_watermark: matches!(tb.cleaned_by_watermark, true),
            output_indices: tb.output_indices.iter().map(|x| *x as _).collect(),
        }
    }
}

impl From<&PbTable> for TableCatalog {
    fn from(tb: &PbTable) -> Self {
        tb.clone().into()
    }
}

impl OwnedByUserCatalog for TableCatalog {
    fn owner(&self) -> UserId {
        self.owner
    }
}

#[cfg(test)]
mod tests {
    use std::collections::HashMap;

    use risingwave_common::catalog::{
        row_id_column_desc, ColumnCatalog, ColumnDesc, ColumnId, TableId,
    };
    use risingwave_common::constants::hummock::PROPERTIES_RETENTION_SECOND_KEY;
    use risingwave_common::test_prelude::*;
    use risingwave_common::types::*;
    use risingwave_common::util::sort_util::OrderType;
    use risingwave_pb::catalog::{PbStreamJobStatus, PbTable};
    use risingwave_pb::plan_common::{PbColumnCatalog, PbColumnDesc};

    use super::*;
    use crate::catalog::table_catalog::{TableCatalog, TableType};
    use crate::WithOptions;

    #[test]
    fn test_into_table_catalog() {
        let table: TableCatalog = PbTable {
            id: 0,
            schema_id: 0,
            database_id: 0,
            name: "test".to_string(),
            table_type: PbTableType::Table as i32,
            columns: vec![
                PbColumnCatalog {
                    column_desc: Some((&row_id_column_desc()).into()),
                    is_hidden: true,
                },
                PbColumnCatalog {
                    column_desc: Some(PbColumnDesc::new_struct(
                        "country",
                        1,
                        ".test.Country",
                        vec![
                            PbColumnDesc::new_atomic(DataType::Varchar.to_protobuf(), "address", 2),
                            PbColumnDesc::new_atomic(DataType::Varchar.to_protobuf(), "zipcode", 3),
                        ],
                    )),
                    is_hidden: false,
                },
            ],
            pk: vec![ColumnOrder::new(0, OrderType::ascending()).to_protobuf()],
            stream_key: vec![0],
            dependent_relations: vec![],
            distribution_key: vec![],
            optional_associated_source_id: OptionalAssociatedSourceId::AssociatedSourceId(233)
                .into(),
            append_only: false,
            owner: risingwave_common::catalog::DEFAULT_SUPER_USER_ID,
            properties: HashMap::from([(
                String::from(PROPERTIES_RETENTION_SECOND_KEY),
                String::from("300"),
            )]),
            fragment_id: 0,
            dml_fragment_id: None,
            initialized_at_epoch: None,
            value_indices: vec![0],
            definition: "".into(),
            read_prefix_len_hint: 0,
            vnode_col_index: None,
            row_id_index: None,
            version: Some(PbTableVersion {
                version: 0,
                next_column_id: 2,
            }),
            watermark_indices: vec![],
            handle_pk_conflict_behavior: 3,
            dist_key_in_pk: vec![],
            cardinality: None,
            created_at_epoch: None,
            cleaned_by_watermark: false,
            stream_job_status: PbStreamJobStatus::Creating.into(),
<<<<<<< HEAD
            output_indices: vec![],
=======
            create_type: PbCreateType::Foreground.into(),
>>>>>>> f26ac7a0
        }
        .into();

        assert_eq!(
            table,
            TableCatalog {
                id: TableId::new(0),
                associated_source_id: Some(TableId::new(233)),
                name: "test".to_string(),
                table_type: TableType::Table,
                columns: vec![
                    ColumnCatalog::row_id_column(),
                    ColumnCatalog {
                        column_desc: ColumnDesc {
                            data_type: DataType::new_struct(
                                vec![DataType::Varchar, DataType::Varchar],
                                vec!["address".to_string(), "zipcode".to_string()]
                            ),
                            column_id: ColumnId::new(1),
                            name: "country".to_string(),
                            field_descs: vec![
                                ColumnDesc::new_atomic(DataType::Varchar, "address", 2),
                                ColumnDesc::new_atomic(DataType::Varchar, "zipcode", 3),
                            ],
                            type_name: ".test.Country".to_string(),
                            generated_or_default_column: None,
                        },
                        is_hidden: false
                    }
                ],
                stream_key: vec![0],
                pk: vec![ColumnOrder::new(0, OrderType::ascending())],
                distribution_key: vec![],
                append_only: false,
                owner: risingwave_common::catalog::DEFAULT_SUPER_USER_ID,
                properties: WithOptions::new(HashMap::from([(
                    String::from(PROPERTIES_RETENTION_SECOND_KEY),
                    String::from("300")
                )])),
                fragment_id: 0,
                dml_fragment_id: None,
                vnode_col_index: None,
                row_id_index: None,
                value_indices: vec![0],
                definition: "".into(),
                conflict_behavior: ConflictBehavior::NoCheck,
                read_prefix_len_hint: 0,
                version: Some(TableVersion::new_initial_for_test(ColumnId::new(1))),
                watermark_columns: FixedBitSet::with_capacity(2),
                dist_key_in_pk: vec![],
                cardinality: Cardinality::unknown(),
                created_at_epoch: None,
                initialized_at_epoch: None,
                cleaned_by_watermark: false,
                output_indices: vec![],
            }
        );
        assert_eq!(table, TableCatalog::from(table.to_prost(0, 0)));
    }
}<|MERGE_RESOLUTION|>--- conflicted
+++ resolved
@@ -419,11 +419,8 @@
             created_at_epoch: self.created_at_epoch.map(|epoch| epoch.0),
             cleaned_by_watermark: self.cleaned_by_watermark,
             stream_job_status: PbStreamJobStatus::Creating.into(),
-<<<<<<< HEAD
+            create_type: PbCreateType::Foreground.into(),
             output_indices: self.output_indices.iter().map(|x| *x as _).collect(),
-=======
-            create_type: PbCreateType::Foreground.into(),
->>>>>>> f26ac7a0
         }
     }
 
@@ -630,11 +627,8 @@
             created_at_epoch: None,
             cleaned_by_watermark: false,
             stream_job_status: PbStreamJobStatus::Creating.into(),
-<<<<<<< HEAD
+            create_type: PbCreateType::Foreground.into(),
             output_indices: vec![],
-=======
-            create_type: PbCreateType::Foreground.into(),
->>>>>>> f26ac7a0
         }
         .into();
 
