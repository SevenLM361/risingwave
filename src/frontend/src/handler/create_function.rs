// Copyright 2023 RisingWave Labs
//
// Licensed under the Apache License, Version 2.0 (the "License");
// you may not use this file except in compliance with the License.
// You may obtain a copy of the License at
//
//     http://www.apache.org/licenses/LICENSE-2.0
//
// Unless required by applicable law or agreed to in writing, software
// distributed under the License is distributed on an "AS IS" BASIS,
// WITHOUT WARRANTIES OR CONDITIONS OF ANY KIND, either express or implied.
// See the License for the specific language governing permissions and
// limitations under the License.

use anyhow::anyhow;
use arrow_schema::Fields;
use itertools::Itertools;
use pgwire::pg_response::StatementType;
use risingwave_common::catalog::FunctionId;
use risingwave_common::types::DataType;
use risingwave_pb::catalog::function::{Kind, PbExtra, ScalarFunction, TableFunction};
use risingwave_pb::catalog::Function;
use risingwave_pb::expr::{PbExternalUdfExtra, PbWasmUdfExtra};
use risingwave_sqlparser::ast::{
    CreateFunctionBody, FunctionDefinition, ObjectName, OperateFunctionArg,
};
use risingwave_udf::wasm::WasmEngine;
use risingwave_udf::ArrowFlightUdfClient;
use tracing::Instrument;

use super::*;
use crate::catalog::CatalogError;
use crate::{bind_data_type, Binder};

pub async fn handle_create_function(
    handler_args: HandlerArgs,
    or_replace: bool,
    temporary: bool,
    name: ObjectName,
    args: Option<Vec<OperateFunctionArg>>,
    returns: Option<CreateFunctionReturns>,
    params: CreateFunctionBody,
) -> Result<RwPgResponse> {
    if or_replace {
        return Err(ErrorCode::NotImplemented(
            "CREATE OR REPLACE FUNCTION".to_string(),
            None.into(),
        )
        .into());
    }
    if temporary {
        return Err(ErrorCode::NotImplemented(
            "CREATE TEMPORARY FUNCTION".to_string(),
            None.into(),
        )
        .into());
    }
<<<<<<< HEAD

=======
    let language = match params.language {
        Some(lang) => {
            let lang = lang.real_value().to_lowercase();
            match &*lang {
                "python" | "java" => lang,
                _ => {
                    return Err(ErrorCode::InvalidParameterValue(format!(
                        "language {} is not supported",
                        lang
                    ))
                    .into())
                }
            }
        }
        // Empty language is acceptable since we only require the external server implements the
        // correct protocol.
        None => "".to_string(),
    };
    let Some(FunctionDefinition::SingleQuotedDef(identifier)) = params.as_ else {
        return Err(ErrorCode::InvalidParameterValue("AS must be specified".to_string()).into());
    };
    let Some(CreateFunctionUsing::Link(link)) = params.using else {
        return Err(ErrorCode::InvalidParameterValue("USING must be specified".to_string()).into());
    };
>>>>>>> f649aa6e
    let return_type;
    let kind = match returns {
        Some(CreateFunctionReturns::Value(data_type)) => {
            return_type = bind_data_type(&data_type)?;
            Kind::Scalar(ScalarFunction {})
        }
        Some(CreateFunctionReturns::Table(columns)) => {
            if columns.len() == 1 {
                // return type is the original type for single column
                return_type = bind_data_type(&columns[0].data_type)?;
            } else {
                // return type is a struct for multiple columns
                let it = columns
                    .into_iter()
                    .map(|c| bind_data_type(&c.data_type).map(|ty| (ty, c.name.real_value())));
                let (datatypes, names) = itertools::process_results(it, |it| it.unzip())?;
                return_type = DataType::new_struct(datatypes, names);
            }
            Kind::Table(TableFunction {})
        }
        None => {
            return Err(ErrorCode::InvalidParameterValue(
                "return type must be specified".to_string(),
            )
            .into())
        }
    };

    let language = match params.language {
        Some(lang) => {
            let language = lang.real_value().to_lowercase();
            if !matches!(language.as_str(), "python" | "java" | "wasm_v1") {
                return Err(ErrorCode::InvalidParameterValue(
                    "LANGUAGE should be one of: python, java, wasm_v1".to_string(),
                )
                .into());
            }
            language
        }
        None => "".to_string(),
    };

    let Some(using) = params.using else {
        return Err(ErrorCode::InvalidParameterValue("USING must be specified".to_string()).into());
    };

    let mut arg_types = vec![];
    for arg in args.unwrap_or_default() {
        arg_types.push(bind_data_type(&arg.data_type)?);
    }

    // resolve database and schema id
    let session = &handler_args.session;
    let db_name = session.database();
    let (schema_name, function_name) = Binder::resolve_schema_qualified_name(db_name, name)?;
    let (database_id, schema_id) = session.get_database_and_schema_id_for_create(schema_name)?;

    // check if the function exists in the catalog
    if (session.env().catalog_reader().read_guard())
        .get_schema_by_id(&database_id, &schema_id)?
        .get_function_by_name_args(&function_name, &arg_types)
        .is_some()
    {
        let name = format!(
            "{function_name}({})",
            arg_types.iter().map(|t| t.to_string()).join(",")
        );
        return Err(CatalogError::Duplicated("function", name).into());
    }

    let link;
    let identifier;

    // judge the type of the UDF, and do some type-specific checks correspondingly.
    let extra = match using {
        CreateFunctionUsing::Link(l) => {
            let Some(FunctionDefinition::SingleQuotedDef(id)) = params.as_ else {
                return Err(ErrorCode::InvalidParameterValue("AS must be specified for USING link".to_string()).into());
            };
            identifier = id;
            link = l;

            // check UDF server
            {
                let client = ArrowFlightUdfClient::connect(&link)
                    .await
                    .map_err(|e| anyhow!(e))?;
                /// A helper function to create a unnamed field from data type.
                fn to_field(data_type: arrow_schema::DataType) -> arrow_schema::Field {
                    arrow_schema::Field::new("", data_type, true)
                }
                let args = arrow_schema::Schema::new(
                    arg_types
                        .iter()
                        .map::<Result<_>, _>(|t| Ok(to_field(t.try_into()?)))
                        .try_collect::<_, Fields, _>()?,
                );
                let returns = arrow_schema::Schema::new(match kind {
                    Kind::Scalar(_) => vec![to_field(return_type.clone().try_into()?)],
                    Kind::Table(_) => vec![
                        arrow_schema::Field::new("row_index", arrow_schema::DataType::Int32, true),
                        to_field(return_type.clone().try_into()?),
                    ],
                    _ => unreachable!(),
                });
                client
                    .check(&identifier, &args, &returns)
                    .await
                    .map_err(|e| anyhow!(e))?;
            }

            PbExtra::External(PbExternalUdfExtra {})
        }
        CreateFunctionUsing::Base64(module) => {
            link = String::new();
            identifier = format!("{}.{}.{}", database_id, schema_id, function_name);
            if language != "wasm_v1" {
                return Err(ErrorCode::InvalidParameterValue(
                    "LANGUAGE should be wasm_v1 for USING base64".to_string(),
                )
                .into());
            }

            use base64::prelude::{Engine, BASE64_STANDARD};
            let module = BASE64_STANDARD.decode(module).map_err(|e| anyhow!(e))?;

            let system_params = session.env().meta_client().get_system_params().await?;
            let wasm_storage_url = system_params.wasm_storage_url();

            let wasm_engine = WasmEngine::get_or_create();
            wasm_engine
                .compile_and_upload_component(module, wasm_storage_url, &identifier)
                .instrument(tracing::info_span!("compile_and_upload_component", %identifier))
                .await
                .map_err(|e| anyhow!(e))?;

            PbExtra::Wasm(PbWasmUdfExtra {
                wasm_storage_url: wasm_storage_url.to_string(),
            })
        }
    };

    let function = Function {
        id: FunctionId::placeholder().0,
        schema_id,
        database_id,
        name: function_name,
        kind: Some(kind),
        arg_types: arg_types.into_iter().map(|t| t.into()).collect(),
        return_type: Some(return_type.into()),
        language,
        identifier,
        link,
        owner: session.user_id(),
        extra: Some(extra),
    };

    let catalog_writer = session.catalog_writer()?;
    catalog_writer.create_function(function).await?;

    Ok(PgResponse::empty_result(StatementType::CREATE_FUNCTION))
}<|MERGE_RESOLUTION|>--- conflicted
+++ resolved
@@ -55,9 +55,6 @@
         )
         .into());
     }
-<<<<<<< HEAD
-
-=======
     let language = match params.language {
         Some(lang) => {
             let lang = lang.real_value().to_lowercase();
@@ -82,7 +79,6 @@
     let Some(CreateFunctionUsing::Link(link)) = params.using else {
         return Err(ErrorCode::InvalidParameterValue("USING must be specified".to_string()).into());
     };
->>>>>>> f649aa6e
     let return_type;
     let kind = match returns {
         Some(CreateFunctionReturns::Value(data_type)) => {
@@ -160,7 +156,10 @@
     let extra = match using {
         CreateFunctionUsing::Link(l) => {
             let Some(FunctionDefinition::SingleQuotedDef(id)) = params.as_ else {
-                return Err(ErrorCode::InvalidParameterValue("AS must be specified for USING link".to_string()).into());
+                return Err(ErrorCode::InvalidParameterValue(
+                    "AS must be specified for USING link".to_string(),
+                )
+                .into());
             };
             identifier = id;
             link = l;
