// Copyright 2023 RisingWave Labs
//
// Licensed under the Apache License, Version 2.0 (the "License");
// you may not use this file except in compliance with the License.
// You may obtain a copy of the License at
//
//     http://www.apache.org/licenses/LICENSE-2.0
//
// Unless required by applicable law or agreed to in writing, software
// distributed under the License is distributed on an "AS IS" BASIS,
// WITHOUT WARRANTIES OR CONDITIONS OF ANY KIND, either express or implied.
// See the License for the specific language governing permissions and
// limitations under the License.

use std::borrow::Cow;
use std::collections::HashMap;
use std::time::Duration;

use anyhow::Ok;
use async_nats::jetstream::consumer::DeliverPolicy;
use async_nats::jetstream::{self};
use aws_sdk_kinesis::Client as KinesisClient;
use clickhouse::Client as ClickHouseClient;
use rdkafka::ClientConfig;
<<<<<<< HEAD
use redis::Client as RedisClient;
=======
use risingwave_common::error::anyhow_error;
>>>>>>> 1877aed2
use serde_derive::{Deserialize, Serialize};
use serde_with::json::JsonString;
use serde_with::{serde_as, DisplayFromStr};

use crate::aws_auth::AwsAuthProps;
use crate::deserialize_duration_from_string;
use crate::sink::SinkError;

// The file describes the common abstractions for each connector and can be used in both source and
// sink.

pub const BROKER_REWRITE_MAP_KEY: &str = "broker.rewrite.endpoints";
pub const PRIVATE_LINK_TARGETS_KEY: &str = "privatelink.targets";

#[derive(Debug, Clone, Serialize, Deserialize)]
pub struct AwsPrivateLinkItem {
    pub az_id: Option<String>,
    pub port: u16,
}

#[serde_as]
#[derive(Debug, Clone, Serialize, Deserialize)]
pub struct KafkaCommon {
    #[serde(rename = "properties.bootstrap.server", alias = "kafka.brokers")]
    pub brokers: String,

    #[serde(rename = "broker.rewrite.endpoints")]
    #[serde_as(as = "Option<JsonString>")]
    pub broker_rewrite_map: Option<HashMap<String, String>>,

    #[serde(rename = "topic", alias = "kafka.topic")]
    pub topic: String,

    #[serde(
        rename = "properties.sync.call.timeout",
        deserialize_with = "deserialize_duration_from_string",
        default = "default_kafka_sync_call_timeout"
    )]
    pub sync_call_timeout: Duration,

    /// Security protocol used for RisingWave to communicate with Kafka brokers. Could be
    /// PLAINTEXT, SSL, SASL_PLAINTEXT or SASL_SSL.
    #[serde(rename = "properties.security.protocol")]
    security_protocol: Option<String>,

    // For the properties below, please refer to [librdkafka](https://github.com/edenhill/librdkafka/blob/master/CONFIGURATION.md) for more information.
    /// Path to CA certificate file for verifying the broker's key.
    #[serde(rename = "properties.ssl.ca.location")]
    ssl_ca_location: Option<String>,

    /// Path to client's certificate file (PEM).
    #[serde(rename = "properties.ssl.certificate.location")]
    ssl_certificate_location: Option<String>,

    /// Path to client's private key file (PEM).
    #[serde(rename = "properties.ssl.key.location")]
    ssl_key_location: Option<String>,

    /// Passphrase of client's private key.
    #[serde(rename = "properties.ssl.key.password")]
    ssl_key_password: Option<String>,

    /// SASL mechanism if SASL is enabled. Currently support PLAIN, SCRAM and GSSAPI.
    #[serde(rename = "properties.sasl.mechanism")]
    sasl_mechanism: Option<String>,

    /// SASL username for SASL/PLAIN and SASL/SCRAM.
    #[serde(rename = "properties.sasl.username")]
    sasl_username: Option<String>,

    /// SASL password for SASL/PLAIN and SASL/SCRAM.
    #[serde(rename = "properties.sasl.password")]
    sasl_password: Option<String>,

    /// Kafka server's Kerberos principal name under SASL/GSSAPI, not including /hostname@REALM.
    #[serde(rename = "properties.sasl.kerberos.service.name")]
    sasl_kerberos_service_name: Option<String>,

    /// Path to client's Kerberos keytab file under SASL/GSSAPI.
    #[serde(rename = "properties.sasl.kerberos.keytab")]
    sasl_kerberos_keytab: Option<String>,

    /// Client's Kerberos principal name under SASL/GSSAPI.
    #[serde(rename = "properties.sasl.kerberos.principal")]
    sasl_kerberos_principal: Option<String>,

    /// Shell command to refresh or acquire the client's Kerberos ticket under SASL/GSSAPI.
    #[serde(rename = "properties.sasl.kerberos.kinit.cmd")]
    sasl_kerberos_kinit_cmd: Option<String>,

    /// Minimum time in milliseconds between key refresh attempts under SASL/GSSAPI.
    #[serde(rename = "properties.sasl.kerberos.min.time.before.relogin")]
    sasl_kerberos_min_time_before_relogin: Option<String>,

    /// Configurations for SASL/OAUTHBEARER.
    #[serde(rename = "properties.sasl.oauthbearer.config")]
    sasl_oathbearer_config: Option<String>,

    #[serde(flatten)]
    pub rdkafka_properties: RdKafkaPropertiesCommon,
}

const fn default_kafka_sync_call_timeout() -> Duration {
    Duration::from_secs(5)
}

#[serde_as]
#[derive(Debug, Clone, Serialize, Deserialize)]
pub struct RdKafkaPropertiesCommon {
    /// Maximum Kafka protocol request message size. Due to differing framing overhead between
    /// protocol versions the producer is unable to reliably enforce a strict max message limit at
    /// produce time and may exceed the maximum size by one message in protocol ProduceRequests,
    /// the broker will enforce the the topic's max.message.bytes limit
    #[serde(rename = "properties.message.max.bytes")]
    #[serde_as(as = "Option<DisplayFromStr>")]
    pub message_max_bytes: Option<usize>,

    /// Maximum Kafka protocol response message size. This serves as a safety precaution to avoid
    /// memory exhaustion in case of protocol hickups. This value must be at least fetch.max.bytes
    /// + 512 to allow for protocol overhead; the value is adjusted automatically unless the
    /// configuration property is explicitly set.
    #[serde(rename = "properties.receive.message.max.bytes")]
    #[serde_as(as = "Option<DisplayFromStr>")]
    pub receive_message_max_bytes: Option<usize>,

    #[serde(rename = "properties.statistics.interval.ms")]
    #[serde_as(as = "Option<DisplayFromStr>")]
    pub statistics_interval_ms: Option<usize>,

    /// Client identifier
    #[serde(rename = "properties.client.id")]
    #[serde_as(as = "Option<DisplayFromStr>")]
    pub client_id: Option<String>,
}

impl RdKafkaPropertiesCommon {
    pub(crate) fn set_client(&self, c: &mut rdkafka::ClientConfig) {
        if let Some(v) = self.statistics_interval_ms {
            c.set("statistics.interval.ms", v.to_string());
        }
        if let Some(v) = self.message_max_bytes {
            c.set("message.max.bytes", v.to_string());
        }
        if let Some(v) = self.message_max_bytes {
            c.set("receive.message.max.bytes", v.to_string());
        }
        if let Some(v) = self.client_id.as_ref() {
            c.set("client.id", v);
        }
    }
}

impl KafkaCommon {
    pub(crate) fn set_security_properties(&self, config: &mut ClientConfig) {
        // Security protocol
        if let Some(security_protocol) = self.security_protocol.as_ref() {
            config.set("security.protocol", security_protocol);
        }

        // SSL
        if let Some(ssl_ca_location) = self.ssl_ca_location.as_ref() {
            config.set("ssl.ca.location", ssl_ca_location);
        }
        if let Some(ssl_certificate_location) = self.ssl_certificate_location.as_ref() {
            config.set("ssl.certificate.location", ssl_certificate_location);
        }
        if let Some(ssl_key_location) = self.ssl_key_location.as_ref() {
            config.set("ssl.key.location", ssl_key_location);
        }
        if let Some(ssl_key_password) = self.ssl_key_password.as_ref() {
            config.set("ssl.key.password", ssl_key_password);
        }

        // SASL mechanism
        if let Some(sasl_mechanism) = self.sasl_mechanism.as_ref() {
            config.set("sasl.mechanism", sasl_mechanism);
        }

        // SASL/PLAIN & SASL/SCRAM
        if let Some(sasl_username) = self.sasl_username.as_ref() {
            config.set("sasl.username", sasl_username);
        }
        if let Some(sasl_password) = self.sasl_password.as_ref() {
            config.set("sasl.password", sasl_password);
        }

        // SASL/GSSAPI
        if let Some(sasl_kerberos_service_name) = self.sasl_kerberos_service_name.as_ref() {
            config.set("sasl.kerberos.service.name", sasl_kerberos_service_name);
        }
        if let Some(sasl_kerberos_keytab) = self.sasl_kerberos_keytab.as_ref() {
            config.set("sasl.kerberos.keytab", sasl_kerberos_keytab);
        }
        if let Some(sasl_kerberos_principal) = self.sasl_kerberos_principal.as_ref() {
            config.set("sasl.kerberos.principal", sasl_kerberos_principal);
        }
        if let Some(sasl_kerberos_kinit_cmd) = self.sasl_kerberos_kinit_cmd.as_ref() {
            config.set("sasl.kerberos.kinit.cmd", sasl_kerberos_kinit_cmd);
        }
        if let Some(sasl_kerberos_min_time_before_relogin) =
            self.sasl_kerberos_min_time_before_relogin.as_ref()
        {
            config.set(
                "sasl.kerberos.min.time.before.relogin",
                sasl_kerberos_min_time_before_relogin,
            );
        }

        // SASL/OAUTHBEARER
        if let Some(sasl_oathbearer_config) = self.sasl_oathbearer_config.as_ref() {
            config.set("sasl.oauthbearer.config", sasl_oathbearer_config);
        }
        // Currently, we only support unsecured OAUTH.
        config.set("enable.sasl.oauthbearer.unsecure.jwt", "true");
    }

    pub(crate) fn set_client(&self, c: &mut rdkafka::ClientConfig) {
        self.rdkafka_properties.set_client(c);
    }
}

#[derive(Deserialize, Serialize, Debug, Clone)]
pub struct KinesisCommon {
    #[serde(rename = "stream", alias = "kinesis.stream.name")]
    pub stream_name: String,
    #[serde(rename = "aws.region", alias = "kinesis.stream.region")]
    pub stream_region: String,
    #[serde(rename = "endpoint", alias = "kinesis.endpoint")]
    pub endpoint: Option<String>,
    #[serde(
        rename = "aws.credentials.access_key_id",
        alias = "kinesis.credentials.access"
    )]
    pub credentials_access_key: Option<String>,
    #[serde(
        rename = "aws.credentials.secret_access_key",
        alias = "kinesis.credentials.secret"
    )]
    pub credentials_secret_access_key: Option<String>,
    #[serde(
        rename = "aws.credentials.session_token",
        alias = "kinesis.credentials.session_token"
    )]
    pub session_token: Option<String>,
    #[serde(rename = "aws.credentials.role.arn", alias = "kinesis.assumerole.arn")]
    pub assume_role_arn: Option<String>,
    #[serde(
        rename = "aws.credentials.role.external_id",
        alias = "kinesis.assumerole.external_id"
    )]
    pub assume_role_external_id: Option<String>,
}

impl KinesisCommon {
    pub(crate) async fn build_client(&self) -> anyhow::Result<KinesisClient> {
        let config = AwsAuthProps {
            region: Some(self.stream_region.clone()),
            endpoint: self.endpoint.clone(),
            access_key: self.credentials_access_key.clone(),
            secret_key: self.credentials_secret_access_key.clone(),
            session_token: self.session_token.clone(),
            arn: self.assume_role_arn.clone(),
            external_id: self.assume_role_external_id.clone(),
            profile: Default::default(),
        };
        let aws_config = config.build_config().await?;
        let mut builder = aws_sdk_kinesis::config::Builder::from(&aws_config);
        if let Some(endpoint) = &config.endpoint {
            builder = builder.endpoint_url(endpoint);
        }
        Ok(KinesisClient::from_conf(builder.build()))
    }
}

#[derive(Deserialize, Serialize, Debug, Clone)]
pub struct ClickHouseCommon {
    #[serde(rename = "clickhouse.url")]
    pub url: String,
    #[serde(rename = "clickhouse.user")]
    pub user: String,
    #[serde(rename = "clickhouse.password")]
    pub password: String,
    #[serde(rename = "clickhouse.database")]
    pub database: String,
    #[serde(rename = "clickhouse.table")]
    pub table: String,
}

const POOL_IDLE_TIMEOUT: Duration = Duration::from_secs(5);

impl ClickHouseCommon {
<<<<<<< HEAD
    pub(crate) fn build_client(&self) -> anyhow::Result<ClickHouseClient> {
        let client = ClickHouseClient::default()
=======
    pub(crate) fn build_client(&self) -> anyhow::Result<Client> {
        use hyper_tls::HttpsConnector;

        let https = HttpsConnector::new();
        let client = hyper::Client::builder()
            .pool_idle_timeout(POOL_IDLE_TIMEOUT)
            .build::<_, hyper::Body>(https);

        let client = Client::with_http_client(client)
>>>>>>> 1877aed2
            .with_url(&self.url)
            .with_user(&self.user)
            .with_password(&self.password)
            .with_database(&self.database);
        Ok(client)
    }
}

#[derive(Deserialize, Serialize, Debug, Clone)]
pub struct RedisCommon {
    #[serde(rename = "redis.url")]
    pub url: String,
    #[serde(rename = "redis.keyformat")]
    pub key_format: Option<String>,
    #[serde(rename = "redis.valueformat")]
    pub value_format: Option<String>,
}

impl RedisCommon {
    pub(crate) fn build_client(&self) -> anyhow::Result<RedisClient> {
        let client = RedisClient::open(self.url.clone())?;
        Ok(client)
    }
}

#[derive(Debug, Serialize, Deserialize)]
pub struct UpsertMessage<'a> {
    #[serde(borrow)]
    pub primary_key: Cow<'a, [u8]>,
    #[serde(borrow)]
    pub record: Cow<'a, [u8]>,
}

#[serde_as]
#[derive(Deserialize, Serialize, Debug, Clone)]
pub struct NatsCommon {
    #[serde(rename = "nats.server_url")]
    pub server_url: String,
    #[serde(rename = "nats.subject")]
    pub subject: String,
    #[serde(rename = "nats.user")]
    pub user: Option<String>,
    #[serde(rename = "nats.password")]
    pub password: Option<String>,
    #[serde(rename = "nats.max_bytes")]
    #[serde_as(as = "Option<DisplayFromStr>")]
    pub max_bytes: Option<i64>,
    #[serde(rename = "nats.max_messages")]
    #[serde_as(as = "Option<DisplayFromStr>")]
    pub max_messages: Option<i64>,
    #[serde(rename = "nats.max_messages_per_subject")]
    #[serde_as(as = "Option<DisplayFromStr>")]
    pub max_messages_per_subject: Option<i64>,
    #[serde(rename = "nats.max_consumers")]
    #[serde_as(as = "Option<DisplayFromStr>")]
    pub max_consumers: Option<i32>,
    #[serde(rename = "nats.max_message_size")]
    #[serde_as(as = "Option<DisplayFromStr>")]
    pub max_message_size: Option<i32>,
}

impl NatsCommon {
    pub(crate) async fn build_client(&self) -> anyhow::Result<async_nats::Client> {
        let mut connect_options = async_nats::ConnectOptions::new();
        if let (Some(v_user), Some(v_password)) = (self.user.as_ref(), self.password.as_ref()) {
            connect_options = connect_options.user_and_password(v_user.into(), v_password.into());
        }
        let servers = self.server_url.split(',').collect::<Vec<&str>>();
        let client = connect_options
            .connect(
                servers
                    .iter()
                    .map(|url| url.parse())
                    .collect::<Result<Vec<async_nats::ServerAddr>, _>>()?,
            )
            .await
            .map_err(|e| SinkError::Nats(anyhow_error!("build nats client error: {:?}", e)))?;
        Ok(client)
    }

    pub(crate) async fn build_context(&self) -> anyhow::Result<jetstream::Context> {
        let client = self.build_client().await?;
        let jetstream = async_nats::jetstream::new(client);
        Ok(jetstream)
    }

    pub(crate) async fn build_consumer(
        &self,
        split_id: i32,
        start_sequence: Option<u64>,
    ) -> anyhow::Result<
        async_nats::jetstream::consumer::Consumer<async_nats::jetstream::consumer::pull::Config>,
    > {
        let context = self.build_context().await?;
        let stream = self.build_or_get_stream(context.clone()).await?;
        let name = format!("risingwave-consumer-{}-{}", self.subject, split_id);
        let mut config = jetstream::consumer::pull::Config {
            ack_policy: jetstream::consumer::AckPolicy::None,
            ..Default::default()
        };
        match start_sequence {
            Some(v) => {
                let consumer = stream
                    .get_or_create_consumer(&name, {
                        config.deliver_policy = DeliverPolicy::ByStartSequence {
                            start_sequence: v + 1,
                        };
                        config
                    })
                    .await?;
                Ok(consumer)
            }
            None => {
                let consumer = stream.get_or_create_consumer(&name, config).await?;
                Ok(consumer)
            }
        }
    }

    pub(crate) async fn build_or_get_stream(
        &self,
        jetstream: jetstream::Context,
    ) -> anyhow::Result<jetstream::stream::Stream> {
        let mut config = jetstream::stream::Config {
            // the subject default use name value
            name: self.subject.clone(),
            ..Default::default()
        };
        if let Some(v) = self.max_bytes {
            config.max_bytes = v;
        }
        if let Some(v) = self.max_messages {
            config.max_messages = v;
        }
        if let Some(v) = self.max_messages_per_subject {
            config.max_messages_per_subject = v;
        }
        if let Some(v) = self.max_consumers {
            config.max_consumers = v;
        }
        if let Some(v) = self.max_message_size {
            config.max_message_size = v;
        }
        let stream = jetstream.get_or_create_stream(config).await?;
        Ok(stream)
    }
}<|MERGE_RESOLUTION|>--- conflicted
+++ resolved
@@ -22,11 +22,8 @@
 use aws_sdk_kinesis::Client as KinesisClient;
 use clickhouse::Client as ClickHouseClient;
 use rdkafka::ClientConfig;
-<<<<<<< HEAD
 use redis::Client as RedisClient;
-=======
 use risingwave_common::error::anyhow_error;
->>>>>>> 1877aed2
 use serde_derive::{Deserialize, Serialize};
 use serde_with::json::JsonString;
 use serde_with::{serde_as, DisplayFromStr};
@@ -318,11 +315,7 @@
 const POOL_IDLE_TIMEOUT: Duration = Duration::from_secs(5);
 
 impl ClickHouseCommon {
-<<<<<<< HEAD
     pub(crate) fn build_client(&self) -> anyhow::Result<ClickHouseClient> {
-        let client = ClickHouseClient::default()
-=======
-    pub(crate) fn build_client(&self) -> anyhow::Result<Client> {
         use hyper_tls::HttpsConnector;
 
         let https = HttpsConnector::new();
@@ -330,8 +323,7 @@
             .pool_idle_timeout(POOL_IDLE_TIMEOUT)
             .build::<_, hyper::Body>(https);
 
-        let client = Client::with_http_client(client)
->>>>>>> 1877aed2
+        let client = ClickHouseClient::with_http_client(client)
             .with_url(&self.url)
             .with_user(&self.user)
             .with_password(&self.password)
