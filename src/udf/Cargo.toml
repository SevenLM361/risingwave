--- conflicted
+++ resolved
@@ -11,34 +11,23 @@
 normal = ["workspace-hack"]
 
 [dependencies]
-<<<<<<< HEAD
-arrow-array = "44"
-arrow-flight = "44"
+arrow-array = { workspace = true }
+arrow-flight = { workspace = true }
 arrow-ipc = "44"
-arrow-schema = "44"
-arrow-select = "44"
+arrow-schema = { workspace = true }
+arrow-select = { workspace = true }
 base64 = "0.21"
 bytes = "1.4"
-futures-util = "0.3.25"
+futures-util = "0.3.28"
 itertools = "0.10"
 risingwave_object_store = { workspace = true }
-=======
-arrow-array = { workspace = true }
-arrow-flight = { workspace = true }
-arrow-schema = { workspace = true }
-arrow-select = { workspace = true }
-futures-util = "0.3.28"
->>>>>>> f649aa6e
 static_assertions = "1"
 thiserror = "1"
 tokio = { version = "0.2", package = "madsim-tokio", features = ["rt", "macros"] }
 tonic = { workspace = true }
-<<<<<<< HEAD
 tracing = "0.1"
 wasmtime = { version = "10", features = ["component-model"] }
 wasmtime-wasi = { version = "10" }
-=======
 
 [lints]
-workspace = true
->>>>>>> f649aa6e
+workspace = true