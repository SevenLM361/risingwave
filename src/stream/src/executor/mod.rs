// Copyright 2023 RisingWave Labs
//
// Licensed under the Apache License, Version 2.0 (the "License");
// you may not use this file except in compliance with the License.
// You may obtain a copy of the License at
//
//     http://www.apache.org/licenses/LICENSE-2.0
//
// Unless required by applicable law or agreed to in writing, software
// distributed under the License is distributed on an "AS IS" BASIS,
// WITHOUT WARRANTIES OR CONDITIONS OF ANY KIND, either express or implied.
// See the License for the specific language governing permissions and
// limitations under the License.

use std::collections::{HashMap, HashSet};
use std::fmt::Debug;
use std::sync::Arc;

use await_tree::InstrumentAwait;
use enum_as_inner::EnumAsInner;
use futures::stream::BoxStream;
use futures::{Stream, StreamExt};
use futures_async_stream::try_stream;
use itertools::Itertools;
use risingwave_common::array::StreamChunk;
use risingwave_common::buffer::Bitmap;
use risingwave_common::catalog::Schema;
use risingwave_common::row::OwnedRow;
use risingwave_common::types::{DataType, DefaultOrd, DefaultPartialOrd, ScalarImpl};
use risingwave_common::util::epoch::{Epoch, EpochPair};
use risingwave_common::util::tracing::TracingContext;
use risingwave_common::util::value_encoding::{deserialize_datum, serialize_datum};
use risingwave_connector::source::SplitImpl;
use risingwave_expr::expr::BoxedExpression;
use risingwave_expr::ExprError;
use risingwave_pb::catalog::PbSource;
use risingwave_pb::data::{PbDatum, PbEpoch};
use risingwave_pb::expr::PbInputRef;
use risingwave_pb::stream_plan::barrier::{BarrierKind, PbMutation};
use risingwave_pb::stream_plan::stream_message::StreamMessage;
use risingwave_pb::stream_plan::update_mutation::{DispatcherUpdate, MergeUpdate};
use risingwave_pb::stream_plan::{
    AddMutation, Dispatchers, PauseMutation, PbBarrier, PbDispatcher, PbStreamMessage, PbWatermark,
    ResumeMutation, SourceChangeSplitMutation, StopMutation, UpdateMutation,
};
use smallvec::SmallVec;

use crate::error::StreamResult;
use crate::task::{ActorId, FragmentId};

mod actor;
mod barrier_align;
pub mod exchange;
pub mod monitor;

pub mod agg_common;
pub mod aggregation;
mod backfill;
mod barrier_recv;
mod batch_query;
mod chain;
mod dedup;
mod dispatch;
pub mod dml;
mod dynamic_filter;
mod error;
mod expand;
mod filter;
mod hash_agg;
pub mod hash_join;
mod hop_window;
mod lookup;
mod lookup_union;
mod managed_state;
mod merge;
mod mview;
mod no_op;
mod now;
mod over_window;
mod project;
mod project_set;
mod rearranged_chain;
mod receiver;
pub mod row_id_gen;
mod simple_agg;
mod sink;
mod sort;
mod sort_buffer;
pub mod source;
mod stateless_simple_agg;
mod stream_reader;
pub mod subtask;
mod temporal_join;
mod top_n;
mod union;
mod values;
mod watermark;
mod watermark_filter;
mod wrapper;

#[cfg(test)]
mod integration_tests;
pub mod test_utils;

pub use actor::{Actor, ActorContext, ActorContextRef};
use anyhow::Context;
pub use backfill::no_shuffle_backfill::*;
pub use barrier_recv::BarrierRecvExecutor;
pub use batch_query::BatchQueryExecutor;
pub use chain::ChainExecutor;
pub use dedup::AppendOnlyDedupExecutor;
pub use dispatch::{DispatchExecutor, DispatcherImpl};
pub use dynamic_filter::DynamicFilterExecutor;
pub use error::{StreamExecutorError, StreamExecutorResult};
pub use expand::ExpandExecutor;
pub use filter::FilterExecutor;
pub use hash_agg::HashAggExecutor;
pub use hash_join::*;
pub use hop_window::HopWindowExecutor;
pub use lookup::*;
pub use lookup_union::LookupUnionExecutor;
pub use merge::MergeExecutor;
pub use mview::*;
pub use no_op::NoOpExecutor;
pub use now::NowExecutor;
pub use over_window::*;
pub use project::ProjectExecutor;
pub use project_set::*;
pub use rearranged_chain::RearrangedChainExecutor;
pub use receiver::ReceiverExecutor;
use risingwave_pb::source::{ConnectorSplit, ConnectorSplits};
pub use simple_agg::SimpleAggExecutor;
pub use sink::SinkExecutor;
pub use sort::*;
pub use source::*;
pub use stateless_simple_agg::StatelessSimpleAggExecutor;
pub use temporal_join::*;
pub use top_n::{
    AppendOnlyGroupTopNExecutor, AppendOnlyTopNExecutor, GroupTopNExecutor, TopNExecutor,
};
pub use union::UnionExecutor;
pub use values::ValuesExecutor;
pub use watermark_filter::WatermarkFilterExecutor;
pub use wrapper::WrapperExecutor;

use self::barrier_align::AlignedMessageStream;

pub type BoxedExecutor = Box<dyn Executor>;
pub type MessageStreamItem = StreamExecutorResult<Message>;
pub type BoxedMessageStream = BoxStream<'static, MessageStreamItem>;

pub use risingwave_common::util::epoch::task_local::{curr_epoch, epoch, prev_epoch};

pub trait MessageStream = futures::Stream<Item = MessageStreamItem> + Send;

/// Static information of an executor.
#[derive(Debug, Default, Clone)]
pub struct ExecutorInfo {
    /// See [`Executor::schema`].
    pub schema: Schema,

    /// See [`Executor::pk_indices`].
    pub pk_indices: PkIndices,

    /// See [`Executor::identity`].
    pub identity: String,
}

/// `Executor` supports handling of control messages.
pub trait Executor: Send + 'static {
    fn execute(self: Box<Self>) -> BoxedMessageStream;

    /// Return the schema of the OUTPUT of the executor.
    fn schema(&self) -> &Schema;

    /// Return the primary key indices of the OUTPUT of the executor.
    /// Schema is used by both OLAP and streaming, therefore
    /// pk indices are maintained independently.
    fn pk_indices(&self) -> PkIndicesRef<'_>;

    /// Identity of the executor.
    fn identity(&self) -> &str;

    fn execute_with_epoch(self: Box<Self>, _epoch: u64) -> BoxedMessageStream {
        self.execute()
    }

    #[inline(always)]
    fn info(&self) -> ExecutorInfo {
        let schema = self.schema().to_owned();
        let pk_indices = self.pk_indices().to_owned();
        let identity = self.identity().to_owned();
        ExecutorInfo {
            schema,
            pk_indices,
            identity,
        }
    }

    fn boxed(self) -> BoxedExecutor
    where
        Self: Sized + Send + 'static,
    {
        Box::new(self)
    }
}

impl std::fmt::Debug for BoxedExecutor {
    fn fmt(&self, f: &mut std::fmt::Formatter<'_>) -> std::fmt::Result {
        f.write_str(self.identity())
    }
}

pub const INVALID_EPOCH: u64 = 0;

type UpstreamFragmentId = FragmentId;

/// See [`PbMutation`] for the semantics of each mutation.
#[derive(Debug, Clone, PartialEq)]
pub enum Mutation {
    Stop(HashSet<ActorId>),
    Update {
        dispatchers: HashMap<ActorId, Vec<DispatcherUpdate>>,
        merges: HashMap<(ActorId, UpstreamFragmentId), MergeUpdate>,
        vnode_bitmaps: HashMap<ActorId, Arc<Bitmap>>,
        dropped_actors: HashSet<ActorId>,
        actor_splits: HashMap<ActorId, Vec<SplitImpl>>,
<<<<<<< HEAD
        source: Option<PbSource>,
        added_dispatchers: HashMap<ActorId, Vec<PbDispatcher>>,
=======
        actor_new_dispatchers: HashMap<ActorId, Vec<PbDispatcher>>,
>>>>>>> 5484b07f
    },
    Add {
        adds: HashMap<ActorId, Vec<PbDispatcher>>,
        added_actors: HashSet<ActorId>,
        // TODO: remove this and use `SourceChangesSplit` after we support multiple mutations.
        splits: HashMap<ActorId, Vec<SplitImpl>>,
    },
    SourceChangeSplit(HashMap<ActorId, Vec<SplitImpl>>),
    Pause,
    Resume,
}

#[derive(Debug, Clone)]
pub struct Barrier {
    pub epoch: EpochPair,
    pub mutation: Option<Arc<Mutation>>,
    pub kind: BarrierKind,

    /// Tracing context for the **current** epoch of this barrier.
    tracing_context: TracingContext,

    /// The actors that this barrier has passed locally. Used for debugging only.
    pub passed_actors: Vec<ActorId>,
}

impl Barrier {
    /// Create a plain barrier.
    pub fn new_test_barrier(epoch: u64) -> Self {
        Self {
            epoch: EpochPair::new_test_epoch(epoch),
            kind: BarrierKind::Checkpoint,
            tracing_context: TracingContext::none(),
            mutation: Default::default(),
            passed_actors: Default::default(),
        }
    }

    pub fn with_prev_epoch_for_test(epoch: u64, prev_epoch: u64) -> Self {
        Self {
            epoch: EpochPair::new(epoch, prev_epoch),
            kind: BarrierKind::Checkpoint,
            tracing_context: TracingContext::none(),
            mutation: Default::default(),
            passed_actors: Default::default(),
        }
    }

    #[must_use]
    pub fn with_mutation(self, mutation: Mutation) -> Self {
        Self {
            mutation: Some(Arc::new(mutation)),
            ..self
        }
    }

    #[must_use]
    pub fn with_stop(self) -> Self {
        self.with_mutation(Mutation::Stop(HashSet::default()))
    }

    /// Whether this barrier carries stop mutation.
    pub fn is_with_stop_mutation(&self) -> bool {
        matches!(self.mutation.as_deref(), Some(Mutation::Stop(_)))
    }

    /// Whether this barrier is to stop the actor with `actor_id`.
    pub fn is_stop(&self, actor_id: ActorId) -> bool {
        self.all_stop_actors()
            .map_or(false, |actors| actors.contains(&actor_id))
    }

    /// Get all actors that to be stopped (dropped) by this barrier.
    pub fn all_stop_actors(&self) -> Option<&HashSet<ActorId>> {
        match self.mutation.as_deref() {
            Some(Mutation::Stop(actors)) => Some(actors),
            Some(Mutation::Update { dropped_actors, .. }) => Some(dropped_actors),
            _ => None,
        }
    }

    /// Whether this barrier is to newly add the actor with `actor_id`. This is used for `Chain` and
    /// `Values` to decide whether to output the existing (historical) data.
    ///
    /// By "newly", we mean the actor belongs to a subgraph of a new streaming job. That is, actors
    /// added for scaling are not included.
    pub fn is_newly_added(&self, actor_id: ActorId) -> bool {
        match self.mutation.as_deref() {
            Some(Mutation::Add { added_actors, .. }) => added_actors.contains(&actor_id),
            _ => false,
        }
    }

    /// Whether this barrier is for pause.
    pub fn is_pause(&self) -> bool {
        matches!(self.mutation.as_deref(), Some(Mutation::Pause))
    }

    /// Whether this barrier is for configuration change. Used for source executor initialization.
    pub fn is_update(&self) -> bool {
        matches!(self.mutation.as_deref(), Some(Mutation::Update { .. }))
    }

    /// Whether this barrier is for resume. Used for now executor to determine whether to yield a
    /// chunk and a watermark before this barrier.
    pub fn is_resume(&self) -> bool {
        matches!(self.mutation.as_deref(), Some(Mutation::Resume))
    }

    /// Returns the [`MergeUpdate`] if this barrier is to update the merge executors for the actor
    /// with `actor_id`.
    pub fn as_update_merge(
        &self,
        actor_id: ActorId,
        upstream_fragment_id: UpstreamFragmentId,
    ) -> Option<&MergeUpdate> {
        self.mutation
            .as_deref()
            .and_then(|mutation| match mutation {
                Mutation::Update { merges, .. } => merges.get(&(actor_id, upstream_fragment_id)),
                _ => None,
            })
    }

    /// Returns the new vnode bitmap if this barrier is to update the vnode bitmap for the actor
    /// with `actor_id`.
    ///
    /// Actually, this vnode bitmap update is only useful for the record accessing validation for
    /// distributed executors, since the read/write pattern will never be across multiple vnodes.
    pub fn as_update_vnode_bitmap(&self, actor_id: ActorId) -> Option<Arc<Bitmap>> {
        self.mutation
            .as_deref()
            .and_then(|mutation| match mutation {
                Mutation::Update { vnode_bitmaps, .. } => vnode_bitmaps.get(&actor_id).cloned(),
                _ => None,
            })
    }

    pub fn get_curr_epoch(&self) -> Epoch {
        Epoch(self.epoch.curr)
    }

    /// Retrieve the tracing context for the **current** epoch of this barrier.
    pub fn tracing_context(&self) -> &TracingContext {
        &self.tracing_context
    }
}

impl PartialEq for Barrier {
    fn eq(&self, other: &Self) -> bool {
        self.epoch == other.epoch && self.mutation == other.mutation
    }
}

impl Mutation {
    /// Return true if the mutation is stop.
    ///
    /// Note that this does not mean we will stop the current actor.
    #[cfg(test)]
    pub fn is_stop(&self) -> bool {
        matches!(self, Mutation::Stop(_))
    }

    fn to_protobuf(&self) -> PbMutation {
        let actor_splits_to_protobuf = |actor_splits: &HashMap<ActorId, Vec<SplitImpl>>| {
            actor_splits
                .iter()
                .map(|(&actor_id, splits)| {
                    (
                        actor_id,
                        ConnectorSplits {
                            splits: splits.clone().iter().map(ConnectorSplit::from).collect(),
                        },
                    )
                })
                .collect::<HashMap<_, _>>()
        };

        match self {
            Mutation::Stop(actors) => PbMutation::Stop(StopMutation {
                actors: actors.iter().copied().collect::<Vec<_>>(),
            }),
            Mutation::Update {
                dispatchers,
                merges,
                vnode_bitmaps,
                dropped_actors,
                actor_splits,
<<<<<<< HEAD
                source,
                added_dispatchers,
=======
                actor_new_dispatchers,
>>>>>>> 5484b07f
            } => PbMutation::Update(UpdateMutation {
                dispatcher_update: dispatchers.values().flatten().cloned().collect(),
                merge_update: merges.values().cloned().collect(),
                actor_vnode_bitmap_update: vnode_bitmaps
                    .iter()
                    .map(|(&actor_id, bitmap)| (actor_id, bitmap.to_protobuf()))
                    .collect(),
                dropped_actors: dropped_actors.iter().cloned().collect(),
                actor_splits: actor_splits_to_protobuf(actor_splits),
<<<<<<< HEAD
                source: source.clone(),
                added_dispatchers: added_dispatchers
=======
                actor_new_dispatchers: actor_new_dispatchers
>>>>>>> 5484b07f
                    .iter()
                    .map(|(&actor_id, dispatchers)| {
                        (
                            actor_id,
                            Dispatchers {
                                dispatchers: dispatchers.clone(),
                            },
                        )
                    })
                    .collect(),
            }),
            Mutation::Add {
                adds,
                added_actors,
                splits,
            } => PbMutation::Add(AddMutation {
                actor_dispatchers: adds
                    .iter()
                    .map(|(&actor_id, dispatchers)| {
                        (
                            actor_id,
                            Dispatchers {
                                dispatchers: dispatchers.clone(),
                            },
                        )
                    })
                    .collect(),
                added_actors: added_actors.iter().copied().collect(),
                actor_splits: actor_splits_to_protobuf(splits),
            }),
            Mutation::SourceChangeSplit(changes) => PbMutation::Splits(SourceChangeSplitMutation {
                actor_splits: changes
                    .iter()
                    .map(|(&actor_id, splits)| {
                        (
                            actor_id,
                            ConnectorSplits {
                                splits: splits.clone().iter().map(ConnectorSplit::from).collect(),
                            },
                        )
                    })
                    .collect(),
            }),
            Mutation::Pause => PbMutation::Pause(PauseMutation {}),
            Mutation::Resume => PbMutation::Resume(ResumeMutation {}),
        }
    }

    fn from_protobuf(prost: &PbMutation) -> StreamExecutorResult<Self> {
        let mutation = match prost {
            PbMutation::Stop(stop) => Mutation::Stop(HashSet::from_iter(stop.get_actors().clone())),

            PbMutation::Update(update) => Mutation::Update {
                dispatchers: update
                    .dispatcher_update
                    .iter()
                    .map(|u| (u.actor_id, u.clone()))
                    .into_group_map(),
                merges: update
                    .merge_update
                    .iter()
                    .map(|u| ((u.actor_id, u.upstream_fragment_id), u.clone()))
                    .collect(),
                vnode_bitmaps: update
                    .actor_vnode_bitmap_update
                    .iter()
                    .map(|(&actor_id, bitmap)| (actor_id, Arc::new(bitmap.into())))
                    .collect(),
                dropped_actors: update.dropped_actors.iter().cloned().collect(),
                actor_splits: update
                    .actor_splits
                    .iter()
                    .map(|(&actor_id, splits)| {
                        (
                            actor_id,
                            splits
                                .splits
                                .iter()
                                .map(|split| split.try_into().unwrap())
                                .collect(),
                        )
                    })
                    .collect(),
<<<<<<< HEAD
                source: update.source.clone(),
                added_dispatchers: update
                    .added_dispatchers
=======
                actor_new_dispatchers: update
                    .actor_new_dispatchers
>>>>>>> 5484b07f
                    .iter()
                    .map(|(&actor_id, dispatchers)| (actor_id, dispatchers.dispatchers.clone()))
                    .collect(),
            },

            PbMutation::Add(add) => Mutation::Add {
                adds: add
                    .actor_dispatchers
                    .iter()
                    .map(|(&actor_id, dispatchers)| (actor_id, dispatchers.dispatchers.clone()))
                    .collect(),
                added_actors: add.added_actors.iter().copied().collect(),
                // TODO: remove this and use `SourceChangesSplit` after we support multiple
                // mutations.
                splits: add
                    .actor_splits
                    .iter()
                    .map(|(&actor_id, splits)| {
                        (
                            actor_id,
                            splits
                                .splits
                                .iter()
                                .map(|split| split.try_into().unwrap())
                                .collect(),
                        )
                    })
                    .collect(),
            },

            PbMutation::Splits(s) => {
                let mut change_splits: Vec<(ActorId, Vec<SplitImpl>)> =
                    Vec::with_capacity(s.actor_splits.len());
                for (&actor_id, splits) in &s.actor_splits {
                    if !splits.splits.is_empty() {
                        change_splits.push((
                            actor_id,
                            splits
                                .splits
                                .iter()
                                .map(SplitImpl::try_from)
                                .try_collect()?,
                        ));
                    }
                }
                Mutation::SourceChangeSplit(change_splits.into_iter().collect())
            }
            PbMutation::Pause(_) => Mutation::Pause,
            PbMutation::Resume(_) => Mutation::Resume,
        };
        Ok(mutation)
    }
}

impl Barrier {
    pub fn to_protobuf(&self) -> PbBarrier {
        let Barrier {
            epoch,
            mutation,
            kind,
            passed_actors,
            tracing_context,
            ..
        } = self.clone();

        PbBarrier {
            epoch: Some(PbEpoch {
                curr: epoch.curr,
                prev: epoch.prev,
            }),
            mutation: mutation.map(|mutation| mutation.to_protobuf()),
            tracing_context: tracing_context.to_protobuf(),
            kind: kind as _,
            passed_actors,
        }
    }

    pub fn from_protobuf(prost: &PbBarrier) -> StreamExecutorResult<Self> {
        let mutation = prost
            .mutation
            .as_ref()
            .map(Mutation::from_protobuf)
            .transpose()?
            .map(Arc::new);
        let epoch = prost.get_epoch()?;

        Ok(Barrier {
            kind: prost.kind(),
            epoch: EpochPair::new(epoch.curr, epoch.prev),
            mutation,
            passed_actors: prost.get_passed_actors().clone(),
            tracing_context: TracingContext::from_protobuf(&prost.tracing_context),
        })
    }
}

#[derive(Debug, PartialEq, Eq, Clone)]
pub struct Watermark {
    pub col_idx: usize,
    pub data_type: DataType,
    pub val: ScalarImpl,
}

impl PartialOrd for Watermark {
    fn partial_cmp(&self, other: &Self) -> Option<std::cmp::Ordering> {
        if self.col_idx == other.col_idx {
            self.val.default_partial_cmp(&other.val)
        } else {
            None
        }
    }
}

impl Ord for Watermark {
    fn cmp(&self, other: &Self) -> std::cmp::Ordering {
        self.val.default_cmp(&other.val)
    }
}

impl Watermark {
    pub fn new(col_idx: usize, data_type: DataType, val: ScalarImpl) -> Self {
        Self {
            col_idx,
            data_type,
            val,
        }
    }

    pub async fn transform_with_expr(
        self,
        expr: &BoxedExpression,
        new_col_idx: usize,
        on_err: impl Fn(ExprError),
    ) -> Option<Self> {
        let Self { col_idx, val, .. } = self;
        let row = {
            let mut row = vec![None; col_idx + 1];
            row[col_idx] = Some(val);
            OwnedRow::new(row)
        };
        let val = expr.eval_row_infallible(&row, on_err).await?;
        Some(Self::new(new_col_idx, expr.return_type(), val))
    }

    /// Transform the watermark with the given output indices. If this watermark is not in the
    /// output, return `None`.
    pub fn transform_with_indices(self, output_indices: &[usize]) -> Option<Self> {
        output_indices
            .iter()
            .position(|p| *p == self.col_idx)
            .map(|new_col_idx| self.with_idx(new_col_idx))
    }

    pub fn to_protobuf(&self) -> PbWatermark {
        PbWatermark {
            column: Some(PbInputRef {
                index: self.col_idx as _,
                r#type: Some(self.data_type.to_protobuf()),
            }),
            val: Some(PbDatum {
                body: serialize_datum(Some(&self.val)),
            }),
        }
    }

    pub fn from_protobuf(prost: &PbWatermark) -> StreamExecutorResult<Self> {
        let col_ref = prost.get_column()?;
        let data_type = DataType::from(col_ref.get_type()?);
        let val = deserialize_datum(prost.get_val()?.get_body().as_slice(), &data_type)?
            .expect("watermark value cannot be null");
        Ok(Self::new(col_ref.get_index() as _, data_type, val))
    }

    pub fn with_idx(self, idx: usize) -> Self {
        Self::new(idx, self.data_type, self.val)
    }
}

#[derive(Debug, EnumAsInner, PartialEq)]
pub enum Message {
    Chunk(StreamChunk),
    Barrier(Barrier),
    Watermark(Watermark),
}

impl From<StreamChunk> for Message {
    fn from(chunk: StreamChunk) -> Self {
        Message::Chunk(chunk)
    }
}

impl<'a> TryFrom<&'a Message> for &'a Barrier {
    type Error = ();

    fn try_from(m: &'a Message) -> std::result::Result<Self, Self::Error> {
        match m {
            Message::Chunk(_) => Err(()),
            Message::Barrier(b) => Ok(b),
            Message::Watermark(_) => Err(()),
        }
    }
}

impl Message {
    /// Return true if the message is a stop barrier, meaning the stream
    /// will not continue, false otherwise.
    ///
    /// Note that this does not mean we will stop the current actor.
    #[cfg(test)]
    pub fn is_stop(&self) -> bool {
        matches!(
            self,
            Message::Barrier(Barrier {
                mutation,
                ..
            }) if mutation.as_ref().unwrap().is_stop()
        )
    }

    pub fn to_protobuf(&self) -> PbStreamMessage {
        let prost = match self {
            Self::Chunk(stream_chunk) => {
                let prost_stream_chunk = stream_chunk.to_protobuf();
                StreamMessage::StreamChunk(prost_stream_chunk)
            }
            Self::Barrier(barrier) => StreamMessage::Barrier(barrier.clone().to_protobuf()),
            Self::Watermark(watermark) => StreamMessage::Watermark(watermark.to_protobuf()),
        };
        PbStreamMessage {
            stream_message: Some(prost),
        }
    }

    pub fn from_protobuf(prost: &PbStreamMessage) -> StreamExecutorResult<Self> {
        let res = match prost.get_stream_message()? {
            StreamMessage::StreamChunk(chunk) => Message::Chunk(StreamChunk::from_protobuf(chunk)?),
            StreamMessage::Barrier(barrier) => Message::Barrier(Barrier::from_protobuf(barrier)?),
            StreamMessage::Watermark(watermark) => {
                Message::Watermark(Watermark::from_protobuf(watermark)?)
            }
        };
        Ok(res)
    }

    pub fn get_encoded_len(msg: &impl ::prost::Message) -> usize {
        ::prost::Message::encoded_len(msg)
    }
}

pub type PkIndices = Vec<usize>;
pub type PkIndicesRef<'a> = &'a [usize];
pub type PkDataTypes = SmallVec<[DataType; 1]>;

/// Expect the first message of the given `stream` as a barrier.
pub async fn expect_first_barrier(
    stream: &mut (impl MessageStream + Unpin),
) -> StreamExecutorResult<Barrier> {
    let message = stream
        .next()
        .instrument_await("expect_first_barrier")
        .await
        .context("failed to extract the first message: stream closed unexpectedly")??;
    let barrier = message
        .into_barrier()
        .expect("the first message must be a barrier");
    Ok(barrier)
}

/// Expect the first message of the given `stream` as a barrier.
pub async fn expect_first_barrier_from_aligned_stream(
    stream: &mut (impl AlignedMessageStream + Unpin),
) -> StreamExecutorResult<Barrier> {
    let message = stream
        .next()
        .instrument_await("expect_first_barrier")
        .await
        .context("failed to extract the first message: stream closed unexpectedly")??;
    let barrier = message
        .into_barrier()
        .expect("the first message must be a barrier");
    Ok(barrier)
}

/// `StreamConsumer` is the last step in an actor.
pub trait StreamConsumer: Send + 'static {
    type BarrierStream: Stream<Item = StreamResult<Barrier>> + Send;

    fn execute(self: Box<Self>) -> Self::BarrierStream;
}<|MERGE_RESOLUTION|>--- conflicted
+++ resolved
@@ -225,12 +225,8 @@
         vnode_bitmaps: HashMap<ActorId, Arc<Bitmap>>,
         dropped_actors: HashSet<ActorId>,
         actor_splits: HashMap<ActorId, Vec<SplitImpl>>,
-<<<<<<< HEAD
+        actor_new_dispatchers: HashMap<ActorId, Vec<PbDispatcher>>,
         source: Option<PbSource>,
-        added_dispatchers: HashMap<ActorId, Vec<PbDispatcher>>,
-=======
-        actor_new_dispatchers: HashMap<ActorId, Vec<PbDispatcher>>,
->>>>>>> 5484b07f
     },
     Add {
         adds: HashMap<ActorId, Vec<PbDispatcher>>,
@@ -418,12 +414,8 @@
                 vnode_bitmaps,
                 dropped_actors,
                 actor_splits,
-<<<<<<< HEAD
+                actor_new_dispatchers,
                 source,
-                added_dispatchers,
-=======
-                actor_new_dispatchers,
->>>>>>> 5484b07f
             } => PbMutation::Update(UpdateMutation {
                 dispatcher_update: dispatchers.values().flatten().cloned().collect(),
                 merge_update: merges.values().cloned().collect(),
@@ -433,12 +425,7 @@
                     .collect(),
                 dropped_actors: dropped_actors.iter().cloned().collect(),
                 actor_splits: actor_splits_to_protobuf(actor_splits),
-<<<<<<< HEAD
-                source: source.clone(),
-                added_dispatchers: added_dispatchers
-=======
                 actor_new_dispatchers: actor_new_dispatchers
->>>>>>> 5484b07f
                     .iter()
                     .map(|(&actor_id, dispatchers)| {
                         (
@@ -449,6 +436,7 @@
                         )
                     })
                     .collect(),
+                source: source.clone(),
             }),
             Mutation::Add {
                 adds,
@@ -522,17 +510,12 @@
                         )
                     })
                     .collect(),
-<<<<<<< HEAD
-                source: update.source.clone(),
-                added_dispatchers: update
-                    .added_dispatchers
-=======
                 actor_new_dispatchers: update
                     .actor_new_dispatchers
->>>>>>> 5484b07f
                     .iter()
                     .map(|(&actor_id, dispatchers)| (actor_id, dispatchers.dispatchers.clone()))
                     .collect(),
+                source: update.source.clone(),
             },
 
             PbMutation::Add(add) => Mutation::Add {
