--- conflicted
+++ resolved
@@ -12,10 +12,6 @@
 // See the License for the specific language governing permissions and
 // limitations under the License.
 
-<<<<<<< HEAD
-use std::collections::HashSet;
-=======
->>>>>>> d0ec832a
 use std::fmt::{Debug, Formatter};
 use std::ops::Bound;
 use std::sync::Arc;
@@ -96,22 +92,14 @@
     }
 
     async fn try_replace_with_new_batch_reader<const BIASED: bool>(
-<<<<<<< HEAD
-        splits_on_fetch: &mut HashSet<String>,
-=======
         splits_on_fetch: &mut usize,
->>>>>>> d0ec832a
         state_store_handler: &SourceStateTableHandler<S>,
         column_ids: Vec<ColumnId>,
         source_ctx: SourceContext,
         source_desc: &SourceDesc,
         stream: &mut StreamReaderWithPause<BIASED, StreamChunkWithState>,
     ) -> StreamExecutorResult<()> {
-<<<<<<< HEAD
-        if !splits_on_fetch.is_empty() {
-=======
         if *splits_on_fetch > 0 {
->>>>>>> d0ec832a
             return Ok(());
         }
 
@@ -146,11 +134,7 @@
         if batch.is_empty() {
             stream.replace_data_stream(stream::pending().boxed());
         } else {
-<<<<<<< HEAD
-            splits_on_fetch.extend(batch.iter().map(|s| s.id().to_string()));
-=======
             *splits_on_fetch += batch.len();
->>>>>>> d0ec832a
             let batch_reader =
                 Self::build_batched_stream_reader(column_ids, source_ctx, source_desc, Some(batch))
                     .await?;
@@ -203,11 +187,7 @@
         // Initialize state table.
         state_store_handler.init_epoch(barrier.epoch);
 
-<<<<<<< HEAD
-        let mut splits_on_fetch = HashSet::with_capacity(SPLIT_BATCH_SIZE);
-=======
         let mut splits_on_fetch = 0usize;
->>>>>>> d0ec832a
         let mut stream = StreamReaderWithPause::<true, StreamChunkWithState>::new(
             upstream,
             stream::pending().boxed(),
@@ -236,11 +216,7 @@
             match msg {
                 Err(e) => {
                     tracing::error!("Fetch Error: {:?}", e);
-<<<<<<< HEAD
-                    splits_on_fetch.clear();
-=======
                     splits_on_fetch = 0;
->>>>>>> d0ec832a
                     Self::try_replace_with_new_batch_reader(
                         &mut splits_on_fetch,
                         &state_store_handler,
@@ -330,11 +306,7 @@
                                 };
 
                                 if offset.parse::<usize>().unwrap() >= fs_split.size {
-<<<<<<< HEAD
-                                    splits_on_fetch.remove(split_id.as_ref());
-=======
                                     splits_on_fetch -= 1;
->>>>>>> d0ec832a
                                     state_store_handler.delete(split_id).await?;
                                 } else {
                                     state_store_handler
