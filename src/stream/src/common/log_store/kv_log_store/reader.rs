--- conflicted
+++ resolved
@@ -107,119 +107,6 @@
         Ok(())
     }
 
-<<<<<<< HEAD
-    fn init(&mut self) -> Self::InitFuture<'_> {
-        async move {
-            let first_write_epoch = self.rx.init().await;
-            let streams = try_join_all(self.serde.vnodes().iter_vnodes().map(|vnode| {
-                let range_start = Bytes::from(Vec::from(vnode.to_be_bytes()));
-                let range_end = self.serde.serialize_epoch(vnode, first_write_epoch);
-                let table_id = self.table_id;
-                let state_store = self.state_store.clone();
-                async move {
-                    state_store
-                        .iter(
-                            (Included(range_start), Excluded(range_end)),
-                            u64::MAX,
-                            ReadOptions {
-                                prefetch_options: PrefetchOptions::new_for_exhaust_iter(),
-                                cache_policy: CachePolicy::Fill(CachePriority::Low),
-                                table_id,
-                                ..Default::default()
-                            },
-                        )
-                        .await
-                }
-            }))
-            .await?;
-            // TODO: set chunk size by config
-            let state_store_stream =
-                Box::pin(new_log_store_item_stream(streams, self.serde.clone(), 1024));
-            self.reader_state = ReaderState::ConsumingStateStore {
-                first_write_epoch,
-                state_store_stream,
-            };
-            Ok(())
-        }
-    }
-
-    fn next_item(&mut self) -> Self::NextItemFuture<'_> {
-        async move {
-            let epoch = match &mut self.reader_state {
-                ReaderState::Uninitialized => unreachable!("should be initialized"),
-                ReaderState::ConsumingStateStore {
-                    first_write_epoch,
-                    state_store_stream,
-                } => {
-                    match state_store_stream.try_next().await? {
-                        Some((epoch, item)) => {
-                            return Ok((epoch, item));
-                        }
-                        None => {
-                            let first_write_epoch = *first_write_epoch;
-                            // all consumed
-                            self.reader_state = ReaderState::ConsumingStream {
-                                epoch: first_write_epoch,
-                            };
-                            first_write_epoch
-                        }
-                    }
-                }
-                ReaderState::ConsumingStream { epoch } => *epoch,
-            };
-            loop {
-                let (item_epoch, item) = self.rx.next_item().await;
-                assert_eq!(epoch, item_epoch);
-                match item {
-                    LogStoreBufferItem::StreamChunk { chunk, .. } => {
-                        return Ok((epoch, LogStoreReadItem::StreamChunk(chunk)));
-                    }
-                    LogStoreBufferItem::Flushed {
-                        vnode_bitmap,
-                        start_seq_id,
-                        end_seq_id,
-                    } => {
-                        let streams = try_join_all(vnode_bitmap.iter_vnodes().map(|vnode| {
-                            let range_start =
-                                self.serde
-                                    .serialize_log_store_pk(vnode, epoch, start_seq_id);
-                            let range_end =
-                                self.serde.serialize_log_store_pk(vnode, epoch, end_seq_id);
-                            let state_store = self.state_store.clone();
-                            let table_id = self.table_id;
-                            // Use u64::MAX here because the epoch to consume may be below the safe
-                            // epoch
-                            async move {
-                                Ok::<_, LogStoreError>(Box::pin(
-                                    state_store
-                                        .iter(
-                                            (Included(range_start), Included(range_end)),
-                                            u64::MAX,
-                                            ReadOptions {
-                                                prefetch_options:
-                                                    PrefetchOptions::new_for_exhaust_iter(),
-                                                cache_policy: CachePolicy::Fill(CachePriority::Low),
-                                                table_id,
-                                                ..Default::default()
-                                            },
-                                        )
-                                        .await?,
-                                ))
-                            }
-                        }))
-                        .await?;
-                        let combined_stream = select_all(streams);
-                        let stream_chunk = self
-                            .serde
-                            .deserialize_stream_chunk(
-                                combined_stream,
-                                start_seq_id,
-                                end_seq_id,
-                                epoch,
-                            )
-                            .await?;
-                        return Ok((epoch, LogStoreReadItem::StreamChunk(stream_chunk)));
-=======
     async fn next_item(&mut self) -> LogStoreResult<(u64, LogStoreReadItem)> {
         let epoch = match &mut self.reader_state {
             ReaderState::Uninitialized => unreachable!("should be initialized"),
@@ -230,7 +117,6 @@
                 match state_store_stream.try_next().await? {
                     Some((epoch, item)) => {
                         return Ok((epoch, item));
->>>>>>> d0a49843
                     }
                     None => {
                         let first_write_epoch = *first_write_epoch;
