// Copyright 2023 RisingWave Labs
//
// Licensed under the Apache License, Version 2.0 (the "License");
// you may not use this file except in compliance with the License.
// You may obtain a copy of the License at
//
//     http://www.apache.org/licenses/LICENSE-2.0
//
// Unless required by applicable law or agreed to in writing, software
// distributed under the License is distributed on an "AS IS" BASIS,
// WITHOUT WARRANTIES OR CONDITIONS OF ANY KIND, either express or implied.
// See the License for the specific language governing permissions and
// limitations under the License.

#![allow(clippy::derive_partial_eq_without_eq)]
#![feature(trait_alias)]
#![feature(binary_heap_drain_sorted)]
#![feature(option_result_contains)]
#![feature(type_alias_impl_trait)]
#![feature(drain_filter)]
#![feature(custom_test_frameworks)]
#![feature(lint_reasons)]
#![feature(map_try_insert)]
#![feature(hash_drain_filter)]
#![feature(is_some_and)]
#![feature(btree_drain_filter)]
#![feature(result_option_inspect)]
#![feature(once_cell)]
#![feature(let_chains)]
#![feature(error_generic_member_access)]
#![feature(provide_any)]
#![feature(assert_matches)]
#![feature(try_blocks)]
#![cfg_attr(coverage, feature(no_coverage))]
#![test_runner(risingwave_test_runner::test_runner::run_failpont_tests)]
#![feature(is_sorted)]

pub mod backup_restore;
mod barrier;
#[cfg(not(madsim))] // no need in simulation test
mod dashboard;
mod error;
pub mod hummock;
pub mod manager;
mod model;
mod rpc;
pub mod storage;
mod stream;
pub(crate) mod telemetry;

use std::time::Duration;

use clap::Parser;
pub use error::{MetaError, MetaResult};
use risingwave_common::{GIT_SHA, RW_VERSION};
use risingwave_common_proc_macro::OverrideConfig;

use crate::manager::MetaOpts;
use crate::rpc::server::{rpc_serve, AddressInfo, MetaStoreBackend};

#[derive(Debug, Clone, Parser)]
pub struct MetaNodeOpts {
    // TODO: rename to listen_address and separate out the port.
    #[clap(long, env = "RW_LISTEN_ADDR", default_value = "127.0.0.1:5690")]
    listen_addr: String,

    /// Deprecated. But we keep it for backward compatibility.
    #[clap(long, env = "RW_HOST")]
    host: Option<String>,

    /// The address for contacting this instance of the service.
    /// This would be synonymous with the service's "public address"
    /// or "identifying address".
    /// It will serve as a unique identifier in cluster
    /// membership and leader election. Must be specified for etcd backend.
    /// TODO: After host is removed, we require that this parameter must be provided when using
    /// etcd
    #[clap(long, env = "RW_ADVERTISE_ADDR")]
    advertise_addr: Option<String>,

    #[clap(long, env = "RW_DASHBOARD_HOST")]
    dashboard_host: Option<String>,

    #[clap(long, env = "RW_PROMETHEUS_HOST")]
    prometheus_host: Option<String>,

    #[clap(long, env = "RW_ETCD_ENDPOINTS", default_value_t = String::from(""))]
    etcd_endpoints: String,

    /// Enable authentication with etcd. By default disabled.
    #[clap(long, env = "RW_ETCD_AUTH")]
    etcd_auth: bool,

    /// Username of etcd, required when --etcd-auth is enabled.
    #[clap(long, env = "RW_ETCD_USERNAME", default_value = "")]
    etcd_username: String,

    /// Password of etcd, required when --etcd-auth is enabled.
    #[clap(long, env = "RW_ETCD_PASSWORD", default_value = "")]
    etcd_password: String,

    #[clap(long, env = "RW_DASHBOARD_UI_PATH")]
    dashboard_ui_path: Option<String>,

    /// For dashboard service to fetch cluster info.
    #[clap(long, env = "RW_PROMETHEUS_ENDPOINT")]
    prometheus_endpoint: Option<String>,

    // TODO(zhidong): Make it required in v0.1.18
    /// State store url.
    #[clap(long, env = "RW_STATE_STORE")]
    state_store: Option<String>,

    /// Endpoint of the connector node, there will be a sidecar connector node
    /// colocated with Meta node in the cloud environment
    #[clap(long, env = "RW_CONNECTOR_RPC_ENDPOINT")]
    pub connector_rpc_endpoint: Option<String>,

    /// The path of `risingwave.toml` configuration file.
    ///
    /// If empty, default configuration values will be used.
    #[clap(long, env = "RW_CONFIG_PATH", default_value = "")]
    pub config_path: String,

    #[clap(flatten)]
    pub override_opts: OverrideConfigOpts,
}

/// Command-line arguments for compute-node that overrides the config file.
#[derive(Parser, Clone, Debug, OverrideConfig)]
pub struct OverrideConfigOpts {
    #[clap(long, env = "RW_BACKEND", arg_enum)]
    #[override_opts(path = meta.backend)]
    backend: Option<MetaBackend>,

    /// Target size of the Sstable.
    #[clap(long, env = "RW_SSTABLE_SIZE_MB")]
    #[override_opts(path = storage.sstable_size_mb)]
    sstable_size_mb: Option<u32>,

    /// Size of each block in bytes in SST.
    #[clap(long, env = "RW_BLOCK_SIZE_KB")]
    #[override_opts(path = storage.block_size_kb)]
    block_size_kb: Option<u32>,

    /// False positive probability of bloom filter.
    #[clap(long, env = "RW_BLOOM_FALSE_POSITIVE")]
    #[override_opts(path = storage.bloom_false_positive)]
    bloom_false_positive: Option<f64>,

    /// Remote directory for storing data and metadata objects.
    #[clap(long, env = "RW_DATA_DIRECTORY")]
    #[override_opts(path = storage.data_directory)]
    data_directory: Option<String>,

    /// Remote storage url for storing snapshots.
    #[clap(long, env = "RW_BACKUP_STORAGE_URL")]
    #[override_opts(path = backup.storage_url)]
    backup_storage_url: Option<String>,

    /// Remote directory for storing snapshots.
    #[clap(long, env = "RW_STORAGE_DIRECTORY")]
    #[override_opts(path = backup.storage_directory)]
    backup_storage_directory: Option<String>,
}

use std::future::Future;
use std::net::SocketAddr;
use std::pin::Pin;

use risingwave_common::config::{load_config, MetaBackend, RwConfig};
use tracing::info;

/// Start meta node
pub fn start(opts: MetaNodeOpts) -> Pin<Box<dyn Future<Output = ()> + Send>> {
    // WARNING: don't change the function signature. Making it `async fn` will cause
    // slow compile in release mode.
    Box::pin(async move {
        info!("Starting meta node");
        info!("> options: {:?}", opts);
        let config = load_config(&opts.config_path, Some(opts.override_opts));
        info!("> config: {:?}", config);
        info!("> version: {} ({})", RW_VERSION, GIT_SHA);
        let listen_addr: SocketAddr = opts.listen_addr.parse().unwrap();
        let meta_addr = opts.host.unwrap_or_else(|| listen_addr.ip().to_string());
        let dashboard_addr = opts.dashboard_host.map(|x| x.parse().unwrap());
        let prometheus_addr = opts.prometheus_host.map(|x| x.parse().unwrap());
        let advertise_addr = opts
            .advertise_addr
            .unwrap_or_else(|| format!("{}:{}", meta_addr, listen_addr.port()));
        let backend = match config.meta.backend {
            MetaBackend::Etcd => MetaStoreBackend::Etcd {
                endpoints: opts
                    .etcd_endpoints
                    .split(',')
                    .map(|x| x.to_string())
                    .collect(),
                credentials: match opts.etcd_auth {
                    true => Some((opts.etcd_username, opts.etcd_password)),
                    false => None,
                },
            },
            MetaBackend::Mem => MetaStoreBackend::Mem,
        };

        validate_config(&config);

        let max_heartbeat_interval =
            Duration::from_secs(config.meta.max_heartbeat_interval_secs as u64);
        let barrier_interval = Duration::from_millis(config.streaming.barrier_interval_ms as u64);
        let max_idle_ms = config.meta.dangerous_max_idle_secs.unwrap_or(0) * 1000;
        let in_flight_barrier_nums = config.streaming.in_flight_barrier_nums;
        let checkpoint_frequency = config.streaming.checkpoint_frequency;

        info!("Meta server listening at {}", listen_addr);
        let add_info = AddressInfo {
            advertise_addr,
            listen_addr,
            prometheus_addr,
            dashboard_addr,
            ui_path: opts.dashboard_ui_path,
        };
        let (mut join_handle, leader_lost_handle, shutdown_send) = rpc_serve(
            add_info,
            backend,
            max_heartbeat_interval,
            config.meta.meta_leader_lease_secs,
            MetaOpts {
                enable_recovery: !config.meta.disable_recovery,
                barrier_interval,
                in_flight_barrier_nums,
                max_idle_ms,
                checkpoint_frequency,
                compaction_deterministic_test: config.meta.enable_compaction_deterministic,
                vacuum_interval_sec: config.meta.vacuum_interval_sec,
                min_sst_retention_time_sec: config.meta.min_sst_retention_time_sec,
                collect_gc_watermark_spin_interval_sec: config
                    .meta
                    .collect_gc_watermark_spin_interval_sec,
                enable_committed_sst_sanity_check: config.meta.enable_committed_sst_sanity_check,
                periodic_compaction_interval_sec: config.meta.periodic_compaction_interval_sec,
                node_num_monitor_interval_sec: config.meta.node_num_monitor_interval_sec,
                prometheus_endpoint: opts.prometheus_endpoint,
                connector_rpc_endpoint: opts.connector_rpc_endpoint,
                backup_storage_url: config.backup.storage_url,
                backup_storage_directory: config.backup.storage_directory,
                sstable_size_mb: config.storage.sstable_size_mb,
                block_size_kb: config.storage.block_size_kb,
                bloom_false_positive: config.storage.bloom_false_positive,
                state_store: opts.state_store,
                data_directory: config.storage.data_directory,
                periodic_space_reclaim_compaction_interval_sec: config
                    .meta
                    .periodic_space_reclaim_compaction_interval_sec,
<<<<<<< HEAD
                telemetry_enabled: config.server.telemetry_enabled,
=======
                periodic_ttl_reclaim_compaction_interval_sec: config
                    .meta
                    .periodic_ttl_reclaim_compaction_interval_sec,
>>>>>>> b640cbdd
            },
        )
        .await
        .unwrap();

        let res = tokio::select! {
            _ = tokio::signal::ctrl_c() => {
                tracing::info!("receive ctrl+c");
                shutdown_send.send(()).unwrap();
                join_handle.await
            }
            res = &mut join_handle => res,
        };
        res.unwrap();
        if let Some(leader_lost_handle) = leader_lost_handle {
            leader_lost_handle.abort();
        }
    })
}

fn validate_config(config: &RwConfig) {
    if config.meta.meta_leader_lease_secs <= 1 {
        let error_msg = "meta leader lease secs should be larger than 1";
        tracing::error!(error_msg);
        panic!("{}", error_msg);
    }
}<|MERGE_RESOLUTION|>--- conflicted
+++ resolved
@@ -252,13 +252,10 @@
                 periodic_space_reclaim_compaction_interval_sec: config
                     .meta
                     .periodic_space_reclaim_compaction_interval_sec,
-<<<<<<< HEAD
                 telemetry_enabled: config.server.telemetry_enabled,
-=======
                 periodic_ttl_reclaim_compaction_interval_sec: config
                     .meta
                     .periodic_ttl_reclaim_compaction_interval_sec,
->>>>>>> b640cbdd
             },
         )
         .await
