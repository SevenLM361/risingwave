// Copyright 2023 RisingWave Labs
//
// Licensed under the Apache License, Version 2.0 (the "License");
// you may not use this file except in compliance with the License.
// You may obtain a copy of the License at
//
//     http://www.apache.org/licenses/LICENSE-2.0
//
// Unless required by applicable law or agreed to in writing, software
// distributed under the License is distributed on an "AS IS" BASIS,
// WITHOUT WARRANTIES OR CONDITIONS OF ANY KIND, either express or implied.
// See the License for the specific language governing permissions and
// limitations under the License.

use std::collections::{HashMap, HashSet};
use std::hash::{Hash, Hasher};
use std::sync::Arc;
use std::time::{Duration, SystemTime};

use anyhow::anyhow;
use itertools::Itertools;
use risingwave_common::hash::ParallelUnitId;
use risingwave_pb::common::worker_node::{Property, State};
use risingwave_pb::common::{HostAddress, ParallelUnit, WorkerNode, WorkerType};
use risingwave_pb::meta::add_worker_node_request::Property as AddNodeProperty;
use risingwave_pb::meta::heartbeat_request;
use risingwave_pb::meta::subscribe_response::{Info, Operation};
use tokio::sync::oneshot::Sender;
use tokio::sync::{RwLock, RwLockReadGuard};
use tokio::task::JoinHandle;

use crate::manager::{IdCategory, LocalNotification, MetaSrvEnv};
use crate::model::{MetadataModel, Worker, INVALID_EXPIRE_AT};
use crate::storage::MetaStore;
use crate::{MetaError, MetaResult};

pub type WorkerId = u32;
pub type WorkerLocations = HashMap<WorkerId, WorkerNode>;
pub type ClusterManagerRef<S> = Arc<ClusterManager<S>>;

#[derive(Clone, Debug)]
pub struct WorkerKey(pub HostAddress);

impl PartialEq<Self> for WorkerKey {
    fn eq(&self, other: &Self) -> bool {
        self.0.eq(&other.0)
    }
}
impl Eq for WorkerKey {}

impl Hash for WorkerKey {
    fn hash<H: Hasher>(&self, state: &mut H) {
        self.0.host.hash(state);
        self.0.port.hash(state);
    }
}

/// The id preserved for the meta node. Note that there's no such entry in cluster manager.
pub const META_NODE_ID: u32 = 0;

/// [`ClusterManager`] manager cluster/worker meta data in [`MetaStore`].
pub struct ClusterManager<S: MetaStore> {
    env: MetaSrvEnv<S>,

    max_heartbeat_interval: Duration,

    core: RwLock<ClusterManagerCore>,
}

impl<S> ClusterManager<S>
where
    S: MetaStore,
{
    pub async fn new(env: MetaSrvEnv<S>, max_heartbeat_interval: Duration) -> MetaResult<Self> {
        let core = ClusterManagerCore::new(env.meta_store_ref()).await?;

        Ok(Self {
            env,
            max_heartbeat_interval,
            core: RwLock::new(core),
        })
    }

    /// Used in `NotificationService::subscribe`.
    /// Need to pay attention to the order of acquiring locks to prevent deadlock problems.
    pub async fn get_cluster_core_guard(&self) -> RwLockReadGuard<'_, ClusterManagerCore> {
        self.core.read().await
    }

    pub async fn count_worker_node(&self) -> HashMap<WorkerType, u64> {
        self.core.read().await.count_worker_node()
    }

    /// A worker node will immediately register itself to meta when it bootstraps.
    /// The meta will assign it with a unique ID and set its state as `Starting`.
    /// When the worker node is fully ready to serve, it will request meta again
    /// (via `activate_worker_node`) to set its state to `Running`.
    pub async fn add_worker_node(
        &self,
        r#type: WorkerType,
        host_address: HostAddress,
        property: AddNodeProperty,
    ) -> MetaResult<WorkerNode> {
        let worker_node_parallelism = property.worker_node_parallelism as usize;
        let mut property = self.parse_property(r#type, property);
        let mut core = self.core.write().await;

        if let Some(worker) = core.get_worker_by_host_mut(host_address.clone()) {
            // TODO: update parallelism when the worker exists.
            if let Some(property) = &mut property {
                property.is_unschedulable = worker
                    .worker_node
                    .property
                    .as_ref()
                    .unwrap()
                    .is_unschedulable;
            }

            worker.update_ttl(self.max_heartbeat_interval);
            if property != worker.worker_node.property {
                tracing::info!(
                    "worker {} property updated from {:?} to {:?}",
                    worker.worker_node.id,
                    worker.worker_node.property,
                    property
                );

                worker.worker_node.property = property;
                worker.insert(self.env.meta_store()).await?;
            }
            return Ok(worker.to_protobuf());
        }

        // Generate worker id.
        let worker_id = self
            .env
            .id_gen_manager()
            .generate::<{ IdCategory::Worker }>()
            .await? as WorkerId;

        // Generate parallel units.
        let parallel_units = if r#type == WorkerType::ComputeNode {
            self.generate_cn_parallel_units(worker_node_parallelism, worker_id)
                .await?
        } else {
            vec![]
        };
        // Construct worker.
        let worker_node = WorkerNode {
            id: worker_id,
            r#type: r#type as i32,
            host: Some(host_address.clone()),
            state: State::Starting as i32,
            parallel_units,
            property,
        };

        let worker = Worker::from_protobuf(worker_node.clone());
        // Persist worker node.
        worker.insert(self.env.meta_store()).await?;
        // Update core.
        core.add_worker_node(worker);
        Ok(worker_node)
    }

    pub async fn activate_worker_node(&self, host_address: HostAddress) -> MetaResult<()> {
        let mut core = self.core.write().await;
        let mut worker = core.get_worker_by_host_checked(host_address.clone())?;
        if worker.worker_node.state != State::Running as i32 {
            worker.worker_node.state = State::Running as i32;
            worker.insert(self.env.meta_store()).await?;
            core.update_worker_node(worker.clone());
        }

        // Notify frontends of new compute node.
        // Always notify because a running worker's property may have been changed.
        if worker.worker_type() == WorkerType::ComputeNode {
            self.env
                .notification_manager()
                .notify_frontend(Operation::Add, Info::Node(worker.worker_node.clone()))
                .await;
        }
        self.env
            .notification_manager()
            .notify_local_subscribers(LocalNotification::WorkerNodeActivated(worker.worker_node))
            .await;

        Ok(())
    }

    pub async fn update_schedulability(
        &self,
<<<<<<< HEAD
        worker_id: u32,
        is_unschedulable: bool,
    ) -> MetaResult<WorkerType> {
        let mut core = self.core.write().await;
        let mut worker_opt: Option<&mut Worker> = None;
        for w in core.workers.values_mut() {
            if w.worker_id() == worker_id {
                worker_opt = Some(w);
                break;
            }
        }
        let worker = worker_opt.ok_or_else(|| anyhow!("Worker node does not exist!"))?;
=======
        host_address: HostAddress,
        is_unschedulable: bool,
    ) -> MetaResult<WorkerType> {
        let mut core = self.core.write().await;
        let worker = core
            .workers
            .get_mut(&WorkerKey(host_address.clone()))
            .ok_or_else(|| anyhow!("Worker node does not exist!"))?;
>>>>>>> 69394462
        let worker_type = worker.worker_type();

        if let Some(property) = &mut worker.worker_node.property {
            if property.is_unschedulable == is_unschedulable {
                return Ok(worker_type);
            }
            property.is_unschedulable = is_unschedulable;
        } else {
            return Err(MetaError::invalid_parameter(
                "Worker node does not have property",
            ));
        }
        Worker::insert(worker, self.env.meta_store()).await?;
        Ok(worker_type)
    }

    pub async fn delete_worker_node(&self, host_address: HostAddress) -> MetaResult<WorkerType> {
        let mut core = self.core.write().await;
        let worker = core.get_worker_by_host_checked(host_address.clone())?;
        let worker_type = worker.worker_type();
        let worker_node = worker.to_protobuf();

        // Persist deletion.
        Worker::delete(self.env.meta_store(), &host_address).await?;

        // Update core.
        core.delete_worker_node(worker);

        // Notify frontends to delete compute node.
        if worker_type == WorkerType::ComputeNode {
            self.env
                .notification_manager()
                .notify_frontend(Operation::Delete, Info::Node(worker_node.clone()))
                .await;
        }

        // Notify local subscribers.
        // Note: Any type of workers may pin some hummock resource. So `HummockManager` expect this
        // local notification.
        self.env
            .notification_manager()
            .notify_local_subscribers(LocalNotification::WorkerNodeDeleted(worker_node))
            .await;

        Ok(worker_type)
    }

    /// Invoked when it receives a heartbeat from a worker node.
    pub async fn heartbeat(
        &self,
        worker_id: WorkerId,
        info: Vec<heartbeat_request::extra_info::Info>,
    ) -> MetaResult<()> {
        tracing::trace!(target: "events::meta::server_heartbeat", worker_id = worker_id, "receive heartbeat");
        let mut core = self.core.write().await;
        for worker in core.workers.values_mut() {
            if worker.worker_id() == worker_id {
                worker.update_ttl(self.max_heartbeat_interval);
                worker.update_info(info);
                return Ok(());
            }
        }
        Err(MetaError::invalid_worker(worker_id))
    }

    pub async fn start_heartbeat_checker(
        cluster_manager: ClusterManagerRef<S>,
        check_interval: Duration,
    ) -> (JoinHandle<()>, Sender<()>) {
        let (shutdown_tx, mut shutdown_rx) = tokio::sync::oneshot::channel();
        let join_handle = tokio::spawn(async move {
            let mut min_interval = tokio::time::interval(check_interval);
            min_interval.set_missed_tick_behavior(tokio::time::MissedTickBehavior::Delay);
            loop {
                tokio::select! {
                    // Wait for interval
                    _ = min_interval.tick() => {},
                    // Shutdown
                    _ = &mut shutdown_rx => {
                        tracing::info!("Heartbeat checker is stopped");
                        return;
                    }
                }
                let (workers_to_delete, now) = {
                    let mut core = cluster_manager.core.write().await;
                    let workers = &mut core.workers;
                    // 1. Initialize new workers' TTL.
                    for worker in workers
                        .values_mut()
                        .filter(|worker| worker.expire_at() == INVALID_EXPIRE_AT)
                    {
                        worker.update_ttl(cluster_manager.max_heartbeat_interval);
                    }
                    // 2. Collect expired workers.
                    let now = SystemTime::now()
                        .duration_since(SystemTime::UNIX_EPOCH)
                        .expect("Clock may have gone backwards")
                        .as_secs();
                    (
                        workers
                            .values()
                            .filter(|worker| worker.expire_at() < now)
                            .map(|worker| (worker.worker_id(), worker.key().unwrap()))
                            .collect_vec(),
                        now,
                    )
                };
                // 3. Delete expired workers.
                for (worker_id, key) in workers_to_delete {
                    match cluster_manager.delete_worker_node(key.clone()).await {
                        Ok(worker_type) => {
                            match worker_type {
                                WorkerType::Frontend
                                | WorkerType::ComputeNode
                                | WorkerType::Compactor
                                | WorkerType::RiseCtl => {
                                    cluster_manager
                                        .env
                                        .notification_manager()
                                        .delete_sender(worker_type, WorkerKey(key.clone()))
                                        .await
                                }
                                _ => {}
                            };
                            tracing::warn!(
                                "Deleted expired worker {} {:#?}, current timestamp {}",
                                worker_id,
                                key,
                                now,
                            );
                        }
                        Err(err) => {
                            tracing::warn!(
                                "Failed to delete expired worker {} {:#?}, current timestamp {}. {:?}",
                                worker_id,
                                key,
                                now,
                                err,
                            );
                        }
                    }
                }
            }
        });
        (join_handle, shutdown_tx)
    }

    /// Get live nodes with the specified type and state.
    /// # Arguments
    /// * `worker_type` `WorkerType` of the nodes
    /// * `worker_state` Filter by this state if it is not None.
    pub async fn list_worker_node(
        &self,
        worker_type: WorkerType,
        worker_state: Option<State>,
        list_unschedulable: bool,
    ) -> Vec<WorkerNode> {
        let core = self.core.read().await;
        core.list_worker_node(worker_type, worker_state, list_unschedulable)
    }

    /// A convenient method to get all running compute nodes that may have running actors on them
    /// i.e. CNs which are running
    pub async fn list_active_streaming_compute_nodes(&self) -> Vec<WorkerNode> {
        let core = self.core.read().await;
        core.list_streaming_worker_node(Some(State::Running), true)
    }

    pub async fn list_active_streaming_parallel_units(&self) -> Vec<ParallelUnit> {
        let core = self.core.read().await;
        core.list_active_streaming_parallel_units()
    }

    /// Get the cluster info used for scheduling a streaming job, containing all nodes that are
    /// running and schedulable
    pub async fn list_active_serving_compute_nodes(&self) -> Vec<WorkerNode> {
        let core = self.core.read().await;
        core.list_serving_worker_node(Some(State::Running))
    }

    /// Get the cluster info used for scheduling a streaming job.
    pub async fn get_streaming_cluster_info(&self) -> StreamingClusterInfo {
        let core = self.core.read().await;
        core.get_streaming_cluster_info()
    }

    fn parse_property(
        &self,
        worker_type: WorkerType,
        worker_property: AddNodeProperty,
    ) -> Option<Property> {
        if worker_type == WorkerType::ComputeNode {
            Some(Property {
                is_streaming: worker_property.is_streaming,
                is_serving: worker_property.is_serving,
                is_unschedulable: worker_property.is_unschedulable,
            })
        } else {
            None
        }
    }

    /// Generate `parallel_degree` parallel units.
    async fn generate_cn_parallel_units(
        &self,
        parallel_degree: usize,
        worker_id: WorkerId,
    ) -> MetaResult<Vec<ParallelUnit>> {
        let start_id = self
            .env
            .id_gen_manager()
            .generate_interval::<{ IdCategory::ParallelUnit }>(parallel_degree as u64)
            .await? as ParallelUnitId;
        let parallel_units = (start_id..start_id + parallel_degree as ParallelUnitId)
            .map(|id| ParallelUnit {
                id,
                worker_node_id: worker_id,
            })
            .collect();
        Ok(parallel_units)
    }

    pub async fn get_worker_by_id(&self, worker_id: WorkerId) -> Option<Worker> {
        self.core.read().await.get_worker_by_id(worker_id)
    }
}

/// The cluster info used for scheduling a streaming job.
#[derive(Debug, Clone)]
pub struct StreamingClusterInfo {
    /// All **active** compute nodes in the cluster.
    pub worker_nodes: HashMap<u32, WorkerNode>,

    /// All parallel units of the **active** compute nodes in the cluster.
    pub parallel_units: HashMap<ParallelUnitId, ParallelUnit>,
}

pub struct ClusterManagerCore {
    /// Record for workers in the cluster.
    workers: HashMap<WorkerKey, Worker>,

    /// Record for parallel units.
    parallel_units: Vec<ParallelUnit>,
}

impl ClusterManagerCore {
    async fn new<S>(meta_store: Arc<S>) -> MetaResult<Self>
    where
        S: MetaStore,
    {
        let workers = Worker::list(&*meta_store).await?;
        let mut worker_map = HashMap::new();
        let mut parallel_units = Vec::new();

        workers.into_iter().for_each(|w| {
            worker_map.insert(WorkerKey(w.key().unwrap()), w.clone());
            parallel_units.extend(w.worker_node.parallel_units);
        });

        Ok(Self {
            workers: worker_map,
            parallel_units,
        })
    }

    /// If no worker exists, return an error.
    fn get_worker_by_host_checked(&self, host_address: HostAddress) -> MetaResult<Worker> {
        self.get_worker_by_host(host_address)
            .ok_or_else(|| anyhow::anyhow!("Worker node does not exist!").into())
    }

    pub fn get_worker_by_host(&self, host_address: HostAddress) -> Option<Worker> {
        self.workers.get(&WorkerKey(host_address)).cloned()
    }

    pub fn get_worker_by_host_mut(&mut self, host_address: HostAddress) -> Option<&mut Worker> {
        self.workers.get_mut(&WorkerKey(host_address))
    }

    fn get_worker_by_id(&self, id: WorkerId) -> Option<Worker> {
        self.workers
            .iter()
            .find(|(_, worker)| worker.worker_id() == id)
            .map(|(_, worker)| worker.clone())
    }

    fn add_worker_node(&mut self, worker: Worker) {
        self.parallel_units
            .extend(worker.worker_node.parallel_units.clone());

        self.workers
            .insert(WorkerKey(worker.key().unwrap()), worker);
    }

    fn update_worker_node(&mut self, worker: Worker) {
        self.workers
            .insert(WorkerKey(worker.key().unwrap()), worker);
    }

    fn delete_worker_node(&mut self, worker: Worker) {
        worker
            .worker_node
            .parallel_units
            .iter()
            .for_each(|parallel_unit| {
                self.parallel_units.retain(|p| p.id != parallel_unit.id);
            });
        self.workers.remove(&WorkerKey(worker.key().unwrap()));
    }

    pub fn list_worker_node(
        &self,
        worker_type: WorkerType,
        worker_state: Option<State>,
        list_unschedulable: bool,
    ) -> Vec<WorkerNode> {
        let worker_state = worker_state.map(|worker_state| worker_state as i32);

        self.workers
            .values()
            .map(|worker| worker.to_protobuf())
            .filter(|w| w.r#type == worker_type as i32)
            .filter(|w| match worker_state {
                None => true,
                Some(state) => state == w.state,
            })
            .filter(|w| {
                if list_unschedulable {
                    true
                } else {
                    !w.property.as_ref().map_or(false, |p| p.is_unschedulable)
                }
            })
            .collect_vec()
    }

    pub fn list_streaming_worker_node(
        &self,
        worker_state: Option<State>,
        list_unschedulable: bool,
    ) -> Vec<WorkerNode> {
        self.list_worker_node(WorkerType::ComputeNode, worker_state, list_unschedulable)
            .into_iter()
            .filter(|w| w.property.as_ref().map_or(false, |p| p.is_streaming))
            .collect()
    }

    // List all parallel units on running nodes
    pub fn list_serving_worker_node(&self, worker_state: Option<State>) -> Vec<WorkerNode> {
        self.list_worker_node(WorkerType::ComputeNode, worker_state, false)
            .into_iter()
            .filter(|w| w.property.as_ref().map_or(false, |p| p.is_serving))
            .collect()
    }

    fn list_active_streaming_parallel_units(&self) -> Vec<ParallelUnit> {
        let active_workers: HashSet<_> = self
            .list_streaming_worker_node(Some(State::Running), true)
            .into_iter()
            .map(|w| w.id)
            .collect();

        self.parallel_units
            .iter()
            .filter(|p| active_workers.contains(&p.worker_node_id))
            .cloned()
            .collect()
    }

    // Lists active worker nodes
    fn get_streaming_cluster_info(&self) -> StreamingClusterInfo {
        let active_workers: HashMap<_, _> = self
            .list_streaming_worker_node(Some(State::Running), false)
            .into_iter()
            .map(|w| (w.id, w))
            .collect();

        let active_parallel_units = self
            .parallel_units
            .iter()
            .filter(|p| active_workers.contains_key(&p.worker_node_id))
            .map(|p| (p.id, p.clone()))
            .collect();

        StreamingClusterInfo {
            worker_nodes: active_workers,
            parallel_units: active_parallel_units,
        }
    }

    fn count_worker_node(&self) -> HashMap<WorkerType, u64> {
        const MONITORED_WORKER_TYPES: [WorkerType; 3] = [
            WorkerType::Compactor,
            WorkerType::ComputeNode,
            WorkerType::Frontend,
        ];
        let mut ret = HashMap::new();
        self.workers
            .values()
            .map(|worker| worker.worker_type())
            .filter(|worker_type| MONITORED_WORKER_TYPES.contains(worker_type))
            .for_each(|worker_type| {
                ret.entry(worker_type)
                    .and_modify(|worker_num| *worker_num += 1)
                    .or_insert(1);
            });
        // Make sure all the monitored worker types exist in the map.
        for wt in MONITORED_WORKER_TYPES {
            ret.entry(wt).or_insert(0);
        }
        ret
    }
}

#[cfg(test)]
mod tests {
    use super::*;
    use crate::storage::MemStore;

    #[tokio::test]
    async fn test_cluster_manager() -> MetaResult<()> {
        let env = MetaSrvEnv::for_test().await;

        let cluster_manager = Arc::new(
            ClusterManager::new(env.clone(), Duration::new(0, 0))
                .await
                .unwrap(),
        );

        let mut worker_nodes = Vec::new();
        let worker_count = 5usize;
        let fake_parallelism: usize = 4;
        for i in 0..worker_count {
            let fake_host_address = HostAddress {
                host: "localhost".to_string(),
                port: 5000 + i as i32,
            };
            let worker_node = cluster_manager
                .add_worker_node(
                    WorkerType::ComputeNode,
                    fake_host_address,
                    AddNodeProperty {
                        worker_node_parallelism: fake_parallelism as _,
                        is_streaming: true,
                        is_serving: true,
                        is_unschedulable: false,
                    },
                )
                .await
                .unwrap();
            worker_nodes.push(worker_node);
        }

        // Since no worker is active, the parallel unit count should be 0.
        assert_cluster_manager(&cluster_manager, 0).await;

        for worker_node in worker_nodes {
            cluster_manager
                .activate_worker_node(worker_node.get_host().unwrap().clone())
                .await
                .unwrap();
        }

        let worker_count_map = cluster_manager.core.read().await.count_worker_node();
        assert_eq!(
            *worker_count_map.get(&WorkerType::ComputeNode).unwrap() as usize,
            worker_count
        );

        let parallel_count = fake_parallelism * worker_count;
        assert_cluster_manager(&cluster_manager, parallel_count).await;

        let worker_to_delete_count = 4usize;
        for i in 0..worker_to_delete_count {
            let fake_host_address = HostAddress {
                host: "localhost".to_string(),
                port: 5000 + i as i32,
            };
            cluster_manager
                .delete_worker_node(fake_host_address)
                .await
                .unwrap();
        }
        assert_cluster_manager(&cluster_manager, fake_parallelism).await;

        Ok(())
    }

    async fn assert_cluster_manager(
        cluster_manager: &ClusterManager<MemStore>,
        parallel_count: usize,
    ) {
        let parallel_units = cluster_manager.list_active_streaming_parallel_units().await;
        assert_eq!(parallel_units.len(), parallel_count);
    }

    // This test takes seconds because the TTL is measured in seconds.
    #[cfg(madsim)]
    #[tokio::test]
    async fn test_heartbeat() {
        use crate::hummock::test_utils::setup_compute_env;
        let (_env, _hummock_manager, cluster_manager, worker_node) = setup_compute_env(1).await;
        let context_id_1 = worker_node.id;
        let fake_host_address_2 = HostAddress {
            host: "127.0.0.1".to_string(),
            port: 2,
        };
        let fake_parallelism = 4;
        let _worker_node_2 = cluster_manager
            .add_worker_node(
                WorkerType::ComputeNode,
                fake_host_address_2,
                AddNodeProperty {
                    worker_node_parallelism: fake_parallelism as _,
                    is_streaming: true,
                    is_serving: true,
                    is_unschedulable: false,
                },
            )
            .await
            .unwrap();
        // Two live nodes
        assert_eq!(
            cluster_manager
                .list_worker_node(WorkerType::ComputeNode, None, false)
                .await
                .len(),
            2
        );

        let ttl = cluster_manager.max_heartbeat_interval;
        let check_interval = std::cmp::min(Duration::from_millis(100), ttl / 4);

        // Keep worker 1 alive
        let cluster_manager_ref = cluster_manager.clone();
        let keep_alive_join_handle = tokio::spawn(async move {
            loop {
                tokio::time::sleep(cluster_manager_ref.max_heartbeat_interval / 3).await;
                cluster_manager_ref
                    .heartbeat(context_id_1, vec![])
                    .await
                    .unwrap();
            }
        });

        tokio::time::sleep(ttl * 2 + check_interval).await;

        // One node has actually expired but still got two, because heartbeat check is not
        // started.
        assert_eq!(
            cluster_manager
                .list_worker_node(WorkerType::ComputeNode, None, false)
                .await
                .len(),
            2
        );

        let (join_handle, shutdown_sender) =
            ClusterManager::start_heartbeat_checker(cluster_manager.clone(), check_interval).await;
        tokio::time::sleep(ttl * 2 + check_interval).await;

        // One live node left.
        assert_eq!(
            cluster_manager
                .list_worker_node(WorkerType::ComputeNode, None, false)
                .await
                .len(),
            1
        );

        shutdown_sender.send(()).unwrap();
        join_handle.await.unwrap();
        keep_alive_join_handle.abort();
    }
}<|MERGE_RESOLUTION|>--- conflicted
+++ resolved
@@ -190,7 +190,6 @@
 
     pub async fn update_schedulability(
         &self,
-<<<<<<< HEAD
         worker_id: u32,
         is_unschedulable: bool,
     ) -> MetaResult<WorkerType> {
@@ -202,17 +201,8 @@
                 break;
             }
         }
+        // TODO:refactor
         let worker = worker_opt.ok_or_else(|| anyhow!("Worker node does not exist!"))?;
-=======
-        host_address: HostAddress,
-        is_unschedulable: bool,
-    ) -> MetaResult<WorkerType> {
-        let mut core = self.core.write().await;
-        let worker = core
-            .workers
-            .get_mut(&WorkerKey(host_address.clone()))
-            .ok_or_else(|| anyhow!("Worker node does not exist!"))?;
->>>>>>> 69394462
         let worker_type = worker.worker_type();
 
         if let Some(property) = &mut worker.worker_node.property {
