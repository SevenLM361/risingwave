--- conflicted
+++ resolved
@@ -78,11 +78,7 @@
     /// After specified seconds of idle (no mview or flush), the process will be exited.
     /// 0 for infinite, process will never be exited due to long idle time.
     pub max_idle_ms: u64,
-<<<<<<< HEAD
-    pub in_flight_barrier_nums: usize,
     pub enable_vacuum: bool,
-=======
->>>>>>> 3822c117
 
     /// Interval of GC metadata in meta store and stale SSTs in object store.
     pub vacuum_interval_sec: u64,
@@ -106,12 +102,9 @@
             enable_recovery: false,
             checkpoint_interval: Duration::from_millis(250),
             in_flight_barrier_nums: 40,
-<<<<<<< HEAD
-            enable_vacuum: false,
-=======
             minimal_scheduling: false,
             max_idle_ms: 0,
->>>>>>> 3822c117
+            enable_vacuum: false,
             vacuum_interval_sec: 30,
             min_sst_retention_time_sec: 3600 * 24 * 7,
             collect_gc_watermark_spin_interval_sec: 5,
