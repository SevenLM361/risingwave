// Copyright 2023 RisingWave Labs
//
// Licensed under the Apache License, Version 2.0 (the "License");
// you may not use this file except in compliance with the License.
// You may obtain a copy of the License at
//
//     http://www.apache.org/licenses/LICENSE-2.0
//
// Unless required by applicable law or agreed to in writing, software
// distributed under the License is distributed on an "AS IS" BASIS,
// WITHOUT WARRANTIES OR CONDITIONS OF ANY KIND, either express or implied.
// See the License for the specific language governing permissions and
// limitations under the License.

use std::collections::HashMap;
use std::future::Future;
use std::ops::{Bound, RangeBounds};
use std::pin::{pin, Pin};
use std::sync::atomic::AtomicU32;
use std::sync::Arc;
use std::time::{Duration, SystemTime};

use bytes::Bytes;
use futures::StreamExt;
use rand::rngs::StdRng;
use rand::{RngCore, SeedableRng};
use risingwave_common::cache::CachePriority;
use risingwave_common::catalog::hummock::PROPERTIES_RETENTION_SECOND_KEY;
use risingwave_common::catalog::TableId;
use risingwave_common::config::{extract_storage_memory_config, load_config, NoOverride, RwConfig};
use risingwave_hummock_sdk::compaction_group::StaticCompactionGroupId;
use risingwave_hummock_sdk::key::TableKey;
use risingwave_hummock_test::get_notification_client_for_test;
use risingwave_hummock_test::local_state_store_test_utils::LocalStateStoreTestExt;
use risingwave_meta::hummock::compaction::compaction_config::CompactionConfigBuilder;
use risingwave_meta::hummock::test_utils::setup_compute_env_with_config;
use risingwave_meta::hummock::MockHummockMetaClient;
use risingwave_object_store::object::object_metrics::ObjectStoreMetrics;
use risingwave_object_store::object::parse_remote_object_store;
use risingwave_pb::catalog::{PbCreateType, PbStreamJobStatus, PbTable};
use risingwave_pb::hummock::{CompactionConfig, CompactionGroupInfo};
use risingwave_pb::meta::SystemParams;
use risingwave_rpc_client::HummockMetaClient;
use risingwave_storage::filter_key_extractor::{
    FilterKeyExtractorImpl, FilterKeyExtractorManager, FullKeyFilterKeyExtractor,
    RpcFilterKeyExtractorManager,
};
use risingwave_storage::hummock::compactor::{
    start_compactor, CompactionExecutor, CompactorContext,
};
use risingwave_storage::hummock::sstable_store::SstableStoreRef;
use risingwave_storage::hummock::utils::cmp_delete_range_left_bounds;
use risingwave_storage::hummock::{
    CachePolicy, FileCache, HummockStorage, MemoryLimiter, SstableObjectIdManager, SstableStore,
};
use risingwave_storage::monitor::{CompactorMetrics, HummockStateStoreMetrics};
use risingwave_storage::opts::StorageOpts;
use risingwave_storage::store::{LocalStateStore, NewLocalOptions, PrefetchOptions, ReadOptions};
use risingwave_storage::StateStore;

use crate::CompactionTestOpts;
pub fn start_delete_range(opts: CompactionTestOpts) -> Pin<Box<dyn Future<Output = ()> + Send>> {
    // WARNING: don't change the function signature. Making it `async fn` will cause
    // slow compile in release mode.
    Box::pin(async move {
        tracing::info!("Compaction delete-range test start with options {:?}", opts);
        let prefix = opts.state_store.strip_prefix("hummock+");
        match prefix {
            Some(s) => {
                assert!(
                    s.starts_with("s3://") || s.starts_with("minio://"),
                    "Only support S3 and MinIO object store"
                );
            }
            None => {
                panic!("Invalid state store");
            }
        }
        let ret = compaction_test_main(opts).await;

        match ret {
            Ok(_) => {
                tracing::info!("Compaction delete-range test Success");
            }
            Err(e) => {
                panic!("Compaction delete-range test Fail: {}", e);
            }
        }
    })
}
pub async fn compaction_test_main(opts: CompactionTestOpts) -> anyhow::Result<()> {
    let config = load_config(&opts.config_path, NoOverride);
    let compaction_config =
        CompactionConfigBuilder::with_opt(&config.meta.compaction_config).build();
    compaction_test(
        compaction_config,
        config,
        &opts.state_store,
        1000000,
        800,
        1,
    )
    .await
}

async fn compaction_test(
    compaction_config: CompactionConfig,
    config: RwConfig,
    state_store_type: &str,
    test_range: u64,
    test_count: u64,
    test_delete_ratio: u32,
) -> anyhow::Result<()> {
    let (env, hummock_manager_ref, _cluster_manager_ref, worker_node) =
        setup_compute_env_with_config(8080, compaction_config.clone()).await;
    let meta_client = Arc::new(MockHummockMetaClient::new(
        hummock_manager_ref.clone(),
        worker_node.id,
    ));

    let delete_key_table = PbTable {
        id: 1,
        schema_id: 1,
        database_id: 1,
        name: "delete-key-table".to_string(),
        columns: vec![],
        pk: vec![],
        dependent_relations: vec![],
        distribution_key: vec![],
        stream_key: vec![],
        owner: 0,
        properties: HashMap::<String, String>::from([(
            PROPERTIES_RETENTION_SECOND_KEY.to_string(),
            0.to_string(),
        )]),
        fragment_id: 0,
        dml_fragment_id: None,
        initialized_at_epoch: None,
        vnode_col_index: None,
        value_indices: vec![],
        definition: "".to_string(),
        handle_pk_conflict_behavior: 0,
        read_prefix_len_hint: 0,
        optional_associated_source_id: None,
        table_type: 0,
        append_only: false,
        row_id_index: None,
        version: None,
        watermark_indices: vec![],
        dist_key_in_pk: vec![],
        cardinality: None,
        created_at_epoch: None,
        cleaned_by_watermark: false,
        stream_job_status: PbStreamJobStatus::Created.into(),
<<<<<<< HEAD
        output_indices: vec![],
=======
        create_type: PbCreateType::Foreground.into(),
>>>>>>> f26ac7a0
    };
    let mut delete_range_table = delete_key_table.clone();
    delete_range_table.id = 2;
    delete_range_table.name = "delete-range-table".to_string();
    let group1 = CompactionGroupInfo {
        id: StaticCompactionGroupId::StateDefault as _,
        parent_id: 0,
        member_table_ids: vec![1],
        compaction_config: Some(compaction_config.clone()),
    };
    let group2 = CompactionGroupInfo {
        id: StaticCompactionGroupId::MaterializedView as _,
        parent_id: 0,
        member_table_ids: vec![2],
        compaction_config: Some(compaction_config.clone()),
    };
    hummock_manager_ref
        .init_metadata_for_version_replay(
            vec![delete_key_table, delete_range_table],
            vec![group1, group2],
        )
        .await?;

    let system_params = SystemParams {
        sstable_size_mb: Some(128),
        parallel_compact_size_mb: Some(512),
        block_size_kb: Some(1024),
        bloom_false_positive: Some(0.001),
        data_directory: Some("hummock_001".to_string()),
        backup_storage_url: Some("memory".to_string()),
        backup_storage_directory: Some("backup".to_string()),
        ..Default::default()
    }
    .into();
    let storage_memory_config = extract_storage_memory_config(&config);
    let storage_opts = Arc::new(StorageOpts::from((
        &config,
        &system_params,
        &storage_memory_config,
    )));
    let state_store_metrics = Arc::new(HummockStateStoreMetrics::unused());
    let compactor_metrics = Arc::new(CompactorMetrics::unused());
    let object_store_metrics = Arc::new(ObjectStoreMetrics::unused());
    let remote_object_store = parse_remote_object_store(
        state_store_type.strip_prefix("hummock+").unwrap(),
        object_store_metrics.clone(),
        "Hummock",
    )
    .await;
    let sstable_store = Arc::new(SstableStore::new(
        Arc::new(remote_object_store),
        system_params.data_directory().to_string(),
        storage_memory_config.block_cache_capacity_mb * (1 << 20),
        storage_memory_config.meta_cache_capacity_mb * (1 << 20),
        0,
        FileCache::none(),
        FileCache::none(),
    ));

    let store = HummockStorage::new(
        storage_opts.clone(),
        sstable_store.clone(),
        meta_client.clone(),
        get_notification_client_for_test(env, hummock_manager_ref.clone(), worker_node),
        Arc::new(RpcFilterKeyExtractorManager::default()),
        state_store_metrics.clone(),
        compactor_metrics.clone(),
    )
    .await?;
    let sstable_object_id_manager = store.sstable_object_id_manager().clone();
    let filter_key_extractor_manager = match store.filter_key_extractor_manager().clone() {
        FilterKeyExtractorManager::RpcFilterKeyExtractorManager(
            rpc_filter_key_extractor_manager,
        ) => rpc_filter_key_extractor_manager,
        FilterKeyExtractorManager::StaticFilterKeyExtractorManager(_) => unreachable!(),
    };

    filter_key_extractor_manager.update(
        1,
        Arc::new(FilterKeyExtractorImpl::FullKey(
            FullKeyFilterKeyExtractor {},
        )),
    );
    filter_key_extractor_manager.update(
        2,
        Arc::new(FilterKeyExtractorImpl::FullKey(
            FullKeyFilterKeyExtractor {},
        )),
    );

    let (compactor_thrd, compactor_shutdown_tx) = run_compactor_thread(
        storage_opts,
        sstable_store,
        meta_client.clone(),
        filter_key_extractor_manager,
        sstable_object_id_manager,
        compactor_metrics,
    );
    run_compare_result(
        &store,
        meta_client.clone(),
        test_range,
        test_count,
        test_delete_ratio,
    )
    .await
    .unwrap();
    let version = store.get_pinned_version().version();
    let remote_version = meta_client.get_current_version().await.unwrap();
    println!(
        "version-{}, remote version-{}",
        version.id, remote_version.id
    );
    for (group, levels) in &version.levels {
        let l0 = levels.l0.as_ref().unwrap();
        println!(
            "group-{}: l0 sz: {}, count: {}",
            group,
            l0.total_file_size,
            l0.sub_levels
                .iter()
                .map(|level| level.table_infos.len())
                .sum::<usize>()
        );
    }

    compactor_shutdown_tx.send(()).unwrap();
    compactor_thrd.await.unwrap();
    Ok(())
}

async fn run_compare_result(
    hummock: &HummockStorage,
    meta_client: Arc<MockHummockMetaClient>,
    test_range: u64,
    test_count: u64,
    test_delete_ratio: u32,
) -> Result<(), String> {
    let init_epoch = hummock.get_pinned_version().max_committed_epoch() + 1;
    let mut normal = NormalState::new(hummock, 1, init_epoch).await;
    let mut delete_range = DeleteRangeState::new(hummock, 2, init_epoch).await;
    const RANGE_BASE: u64 = 4000;
    let range_mod = test_range / RANGE_BASE;

    let seed = SystemTime::now()
        .duration_since(SystemTime::UNIX_EPOCH)
        .unwrap()
        .as_secs();
    println!("========== run with seed: {}", seed);
    let mut rng = StdRng::seed_from_u64(seed);
    let mut overlap_ranges = vec![];
    for epoch_idx in 0..test_count {
        let epoch = init_epoch + epoch_idx;
        for idx in 0..1000 {
            let op = rng.next_u32() % 50;
            let key_number = rng.next_u64() % test_range;
            if op < test_delete_ratio {
                let end_key = key_number + (rng.next_u64() % range_mod) + 1;
                overlap_ranges.push((key_number, end_key, epoch, idx));
                let start_key = format!("\0\0{:010}", key_number);
                let end_key = format!("\0\0{:010}", end_key);
                normal
                    .delete_range(start_key.as_bytes(), end_key.as_bytes())
                    .await;
                delete_range
                    .delete_range(start_key.as_bytes(), end_key.as_bytes())
                    .await;
            } else if op < test_delete_ratio + 5 {
                let key = format!("\0\0{:010}", key_number);
                let a = normal.get(key.as_bytes()).await;
                let b = delete_range.get(key.as_bytes()).await;
                assert!(
                    a.eq(&b),
                    "query {} {:?} vs {:?} in epoch-{}",
                    key_number,
                    a.map(|raw| String::from_utf8(raw.to_vec()).unwrap()),
                    b.map(|raw| String::from_utf8(raw.to_vec()).unwrap()),
                    epoch,
                );
            } else if op < test_delete_ratio + 10 {
                let end_key = key_number + (rng.next_u64() % range_mod) + 1;
                let start_key = format!("\0\0{:010}", key_number);
                let end_key = format!("\0\0{:010}", end_key);
                let ret1 = normal.scan(start_key.as_bytes(), end_key.as_bytes()).await;
                let ret2 = delete_range
                    .scan(start_key.as_bytes(), end_key.as_bytes())
                    .await;
                assert_eq!(ret1, ret2);
            } else {
                let overlap = overlap_ranges
                    .iter()
                    .any(|(left, right, _, _)| *left <= key_number && key_number < *right);
                if overlap {
                    continue;
                }
                let key = format!("\0\0{:010}", key_number);
                let val = format!("val-{:010}-{:016}-{:016}", idx, key_number, epoch);
                normal.insert(key.as_bytes(), val.as_bytes());
                delete_range.insert(key.as_bytes(), val.as_bytes());
            }
        }
        let next_epoch = epoch + 1;
        normal.commit(next_epoch).await?;
        delete_range.commit(next_epoch).await?;
        // let checkpoint = epoch % 10 == 0;
        let ret = hummock.seal_and_sync_epoch(epoch).await.unwrap();
        meta_client
            .commit_epoch(epoch, ret.uncommitted_ssts)
            .await
            .map_err(|e| format!("{:?}", e))?;
        if epoch % 200 == 0 {
            tokio::time::sleep(Duration::from_secs(1)).await;
        }
    }
    Ok(())
}

struct NormalState {
    storage: <HummockStorage as StateStore>::Local,
    table_id: TableId,
}

struct DeleteRangeState {
    inner: NormalState,
    delete_ranges: Vec<(Bound<Bytes>, Bound<Bytes>)>,
}

impl DeleteRangeState {
    async fn new(hummock: &HummockStorage, table_id: u32, epoch: u64) -> Self {
        Self {
            inner: NormalState::new(hummock, table_id, epoch).await,
            delete_ranges: vec![],
        }
    }
}

#[async_trait::async_trait]
trait CheckState {
    async fn delete_range(&mut self, left: &[u8], right: &[u8]);
    async fn get(&self, key: &[u8]) -> Option<Bytes>;
    async fn scan(&self, left: &[u8], right: &[u8]) -> Vec<(Bytes, Bytes)>;
    fn insert(&mut self, key: &[u8], val: &[u8]);
    async fn commit(&mut self, epoch: u64) -> Result<(), String>;
}

impl NormalState {
    async fn new(hummock: &HummockStorage, table_id: u32, epoch: u64) -> Self {
        let table_id = TableId::new(table_id);
        let mut storage = hummock.new_local(NewLocalOptions::for_test(table_id)).await;
        storage.init_for_test(epoch).await.unwrap();
        Self { storage, table_id }
    }

    async fn commit_impl(
        &mut self,
        delete_ranges: Vec<(Bound<Bytes>, Bound<Bytes>)>,
        next_epoch: u64,
    ) -> Result<(), String> {
        self.storage
            .flush(delete_ranges)
            .await
            .map_err(|e| format!("{:?}", e))?;
        self.storage.seal_current_epoch(next_epoch);
        Ok(())
    }

    async fn get_impl(&self, key: &[u8], ignore_range_tombstone: bool) -> Option<Bytes> {
        self.storage
            .get(
                TableKey(Bytes::copy_from_slice(key)),
                ReadOptions {
                    ignore_range_tombstone,
                    table_id: self.table_id,
                    cache_policy: CachePolicy::Fill(CachePriority::High),
                    ..Default::default()
                },
            )
            .await
            .unwrap()
    }

    async fn scan_impl(
        &self,
        left: &[u8],
        right: &[u8],
        ignore_range_tombstone: bool,
    ) -> Vec<(Bytes, Bytes)> {
        let mut iter = pin!(self
            .storage
            .iter(
                (
                    Bound::Included(TableKey(Bytes::copy_from_slice(left))),
                    Bound::Excluded(TableKey(Bytes::copy_from_slice(right))),
                ),
                ReadOptions {
                    ignore_range_tombstone,
                    table_id: self.table_id,
                    prefetch_options: PrefetchOptions::new_for_exhaust_iter(),
                    cache_policy: CachePolicy::Fill(CachePriority::High),
                    ..Default::default()
                },
            )
            .await
            .unwrap(),);
        let mut ret = vec![];
        while let Some(item) = iter.next().await {
            let (full_key, val) = item.unwrap();
            let tkey = full_key.user_key.table_key.0.clone();
            ret.push((tkey, val));
        }
        ret
    }
}

#[async_trait::async_trait]
impl CheckState for NormalState {
    async fn delete_range(&mut self, left: &[u8], right: &[u8]) {
        let mut iter = Box::pin(
            self.storage
                .iter(
                    (
                        Bound::Included(Bytes::copy_from_slice(left)).map(TableKey),
                        Bound::Excluded(Bytes::copy_from_slice(right)).map(TableKey),
                    ),
                    ReadOptions {
                        ignore_range_tombstone: true,
                        table_id: self.table_id,
                        prefetch_options: PrefetchOptions::new_for_exhaust_iter(),
                        cache_policy: CachePolicy::Fill(CachePriority::High),
                        ..Default::default()
                    },
                )
                .await
                .unwrap(),
        );
        let mut delete_item = Vec::new();
        while let Some(item) = iter.next().await {
            let (full_key, value) = item.unwrap();
            delete_item.push((full_key.user_key.table_key, value));
        }
        drop(iter);
        for (key, value) in delete_item {
            self.storage.delete(key, value).unwrap();
        }
    }

    fn insert(&mut self, key: &[u8], val: &[u8]) {
        self.storage
            .insert(
                TableKey(Bytes::from(key.to_vec())),
                Bytes::copy_from_slice(val),
                None,
            )
            .unwrap();
    }

    async fn get(&self, key: &[u8]) -> Option<Bytes> {
        self.get_impl(key, true).await
    }

    async fn scan(&self, left: &[u8], right: &[u8]) -> Vec<(Bytes, Bytes)> {
        self.scan_impl(left, right, true).await
    }

    async fn commit(&mut self, next_epoch: u64) -> Result<(), String> {
        self.commit_impl(vec![], next_epoch).await
    }
}

#[async_trait::async_trait]
impl CheckState for DeleteRangeState {
    async fn delete_range(&mut self, left: &[u8], right: &[u8]) {
        self.delete_ranges.push((
            Bound::Included(Bytes::copy_from_slice(left)),
            Bound::Excluded(Bytes::copy_from_slice(right)),
        ));
    }

    async fn get(&self, key: &[u8]) -> Option<Bytes> {
        for delete_range in &self.delete_ranges {
            if delete_range.contains(key) {
                return None;
            }
        }
        self.inner.get_impl(key, false).await
    }

    async fn scan(&self, left: &[u8], right: &[u8]) -> Vec<(Bytes, Bytes)> {
        let mut ret = self.inner.scan_impl(left, right, false).await;
        ret.retain(|(key, _)| {
            for delete_range in &self.delete_ranges {
                if delete_range.contains(key) {
                    return false;
                }
            }
            true
        });
        ret
    }

    fn insert(&mut self, key: &[u8], val: &[u8]) {
        self.inner.insert(key, val);
    }

    async fn commit(&mut self, next_epoch: u64) -> Result<(), String> {
        let mut delete_ranges = std::mem::take(&mut self.delete_ranges);
        delete_ranges.sort_by(|a, b| cmp_delete_range_left_bounds(a.0.as_ref(), b.0.as_ref()));
        self.inner.commit_impl(delete_ranges, next_epoch).await
    }
}

fn run_compactor_thread(
    storage_opts: Arc<StorageOpts>,
    sstable_store: SstableStoreRef,
    meta_client: Arc<MockHummockMetaClient>,
    filter_key_extractor_manager: Arc<RpcFilterKeyExtractorManager>,
    sstable_object_id_manager: Arc<SstableObjectIdManager>,
    compactor_metrics: Arc<CompactorMetrics>,
) -> (
    tokio::task::JoinHandle<()>,
    tokio::sync::oneshot::Sender<()>,
) {
    let filter_key_extractor_manager =
        FilterKeyExtractorManager::RpcFilterKeyExtractorManager(filter_key_extractor_manager);
    let compactor_context = CompactorContext {
        storage_opts,
        sstable_store,
        compactor_metrics,
        is_share_buffer_compact: false,
        compaction_executor: Arc::new(CompactionExecutor::new(None)),

        memory_limiter: MemoryLimiter::unlimit(),
        task_progress_manager: Default::default(),
        await_tree_reg: None,
        running_task_count: Arc::new(AtomicU32::new(0)),
    };

    start_compactor(
        compactor_context,
        meta_client,
        sstable_object_id_manager,
        filter_key_extractor_manager,
    )
}

#[cfg(test)]
mod tests {

    use risingwave_common::config::RwConfig;
    use risingwave_meta::hummock::compaction::compaction_config::CompactionConfigBuilder;

    use super::compaction_test;

    #[tokio::test(flavor = "multi_thread", worker_threads = 3)]
    async fn test_small_data() {
        let config = RwConfig::default();
        let mut compaction_config = CompactionConfigBuilder::new().build();
        compaction_config.max_sub_compaction = 1;
        compaction_config.level0_tier_compact_file_number = 2;
        compaction_config.max_bytes_for_level_base = 512 * 1024;
        compaction_config.sub_level_max_compaction_bytes = 256 * 1024;
        compaction_test(
            compaction_config.clone(),
            config.clone(),
            "hummock+memory",
            1000000,
            60,
            10,
        )
        .await
        .unwrap();
    }
}<|MERGE_RESOLUTION|>--- conflicted
+++ resolved
@@ -152,11 +152,8 @@
         created_at_epoch: None,
         cleaned_by_watermark: false,
         stream_job_status: PbStreamJobStatus::Created.into(),
-<<<<<<< HEAD
+        create_type: PbCreateType::Foreground.into(),
         output_indices: vec![],
-=======
-        create_type: PbCreateType::Foreground.into(),
->>>>>>> f26ac7a0
     };
     let mut delete_range_table = delete_key_table.clone();
     delete_range_table.id = 2;
