--- conflicted
+++ resolved
@@ -67,12 +67,8 @@
     pub collect_gc_watermark_spin_interval_sec: u64,
     pub min_sst_retention_time_sec: u64,
     pub enable_committed_sst_sanity_check: bool,
-<<<<<<< HEAD
-    pub no_available_compactor_stall_sec: u64,
     pub periodic_compaction_interval_sec: u64,
     pub enable_compaction_deterministic: bool,
-=======
->>>>>>> 8a126b7b
 }
 
 #[derive(Clone, Debug, PartialEq, Serialize, Deserialize)]
