from grafanalib.core import Dashboard, TimeSeries, Target, GridPos, RowPanel, Time, Templating
import logging
import os

# We use DASHBOARD_NAMESPACE_ENABLED env variable to indicate whether to add
# a filter for the namespace field in the prometheus metric.
NAMESPACE_FILTER_ENABLED = "DASHBOARD_NAMESPACE_FILTER_ENABLED"
# We use RISINGWAVE_NAME_FILTER_ENABLED env variable to indicate whether to add
# a filter for the namespace_filter field in the prometheus metric.
RISINGWAVE_NAME_FILTER_ENABLED = "DASHBOARD_RISINGWAVE_NAME_FILTER_ENABLED"
# We use DASHBOARD_SOURCE_UID env variable to pass custom source uid
SOURCE_UID = "DASHBOARD_SOURCE_UID"
# We use DASHBOARD_UID env variable to pass custom dashboard uid
DASHBOARD_UID = "DASHBOARD_UID"
# We use DASHBOARD_VERSION env variable to pass custom version
DASHBOARD_VERSION = "DASHBOARD_VERSION"

namespace_filter_enabled = os.environ.get(
    NAMESPACE_FILTER_ENABLED, "") == "true"
if namespace_filter_enabled:
    print("Enable filter for namespace field in the generated prometheus query")
risingwave_name_filter_enabled = os.environ.get(
    RISINGWAVE_NAME_FILTER_ENABLED, "") == "true"
if risingwave_name_filter_enabled:
    print("Enable filter for namespace_filter field in the generated prometheus query")
source_uid = os.environ.get(SOURCE_UID, "risedev-prometheus")
dashboard_uid = os.environ.get(DASHBOARD_UID, "Ecy3uV1nz")
dashboard_version = int(os.environ.get(DASHBOARD_VERSION, "0"))


datasource = {"type": "prometheus", "uid": f"{source_uid}"}


class Layout:

    def __init__(self):
        self.x = 0
        self.y = 0
        self.w = 0
        self.h = 0

    def next_row(self):
        self.y += self.h
        self.x = 0
        self.w = 24
        self.h = 1
        (x, y) = (self.x, self.y)
        return GridPos(h=1, w=24, x=x, y=y)

    def next_half_width_graph(self):
        if self.x + self.w > 24 - 12:
            self.y += self.h
            self.x = 0
        else:
            self.x += self.w
        (x, y) = (self.x, self.y)
        self.h = 8
        self.w = 12
        return GridPos(h=8, w=12, x=x, y=y)

    def next_one_third_width_graph(self):
        if self.x + self.w > 24 - 8:
            self.y += self.h
            self.x = 0
        else:
            self.x += self.w
        (x, y) = (self.x, self.y)
        self.h = 8
        self.w = 8
        return GridPos(h=8, w=8, x=x, y=y)


class Panels:

    def __init__(self, datasource):
        self.layout = Layout()
        self.datasource = datasource

    def row(
        self,
        title,
    ):
        gridPos = self.layout.next_row()
        return RowPanel(title=title, gridPos=gridPos)

    def row_collapsed(self, title, panels):
        gridPos = self.layout.next_row()
        return RowPanel(title=title,
                        gridPos=gridPos,
                        collapsed=True,
                        panels=panels)

    def target(self, expr, legendFormat, hide=False):
        return Target(expr=expr,
                      legendFormat=legendFormat,
                      datasource=self.datasource,
                      hide=hide)

    def timeseries(self, title, description, targets):
        gridPos = self.layout.next_half_width_graph()
        return TimeSeries(
            title=title,
            description=description,
            targets=targets,
            gridPos=gridPos,
            fillOpacity=10,
        )

    def timeseries_count(self,
                         title,
                         description,
                         targets,
                         legendCols=["mean"]):
        gridPos = self.layout.next_half_width_graph()
        return TimeSeries(
            title=title,
            description=description,
            targets=targets,
            gridPos=gridPos,
            fillOpacity=10,
            legendDisplayMode="table",
            legendPlacement="right",
            legendCalcs=legendCols,
        )

    def timeseries_percentage(self,
                              title,
                              description,
                              targets,
                              legendCols=["mean"]):
        # Percentage should fall into 0.0-1.0
        gridPos = self.layout.next_half_width_graph()
        return TimeSeries(
            title=title,
            description=description,
            targets=targets,
            gridPos=gridPos,
            unit="percentunit",
            fillOpacity=10,
            legendDisplayMode="table",
            legendPlacement="right",
            legendCalcs=legendCols,
        )

    def timeseries_latency(self,
                           title,
                           description,
                           targets,
                           legendCols=["mean"]):
        gridPos = self.layout.next_half_width_graph()
        return TimeSeries(
            title=title,
            description=description,
            targets=targets,
            gridPos=gridPos,
            unit="s",
            fillOpacity=10,
            legendDisplayMode="table",
            legendPlacement="right",
            legendCalcs=legendCols,
        )

    def timeseries_actor_latency(self,
                                 title,
                                 description,
                                 targets,
                                 legendCols=["mean"]):
        gridPos = self.layout.next_half_width_graph()
        return TimeSeries(
            title=title,
            description=description,
            targets=targets,
            gridPos=gridPos,
            unit="s",
            fillOpacity=0,
            legendDisplayMode="table",
            legendPlacement="right",
            legendCalcs=legendCols,
        )

    def timeseries_actor_latency_small(self,
                                       title,
                                       description,
                                       targets,
                                       legendCols=["mean"]):
        gridPos = self.layout.next_one_third_width_graph()
        return TimeSeries(
            title=title,
            description=description,
            targets=targets,
            gridPos=gridPos,
            unit="s",
            fillOpacity=0,
            legendDisplayMode="table",
            legendPlacement="right",
            legendCalcs=legendCols,
        )

    def timeseries_query_per_sec(self,
                                 title,
                                 description,
                                 targets,
                                 legendCols=["mean"]):
        gridPos = self.layout.next_half_width_graph()
        return TimeSeries(
            title=title,
            description=description,
            targets=targets,
            gridPos=gridPos,
            unit="Qps",
            fillOpacity=10,
            legendDisplayMode="table",
            legendPlacement="right",
            legendCalcs=legendCols,
        )

    def timeseries_bytes_per_sec(self,
                                 title,
                                 description,
                                 targets,
                                 legendCols=["mean"]):
        gridPos = self.layout.next_half_width_graph()
        return TimeSeries(
            title=title,
            description=description,
            targets=targets,
            gridPos=gridPos,
            unit="Bps",
            fillOpacity=10,
            legendDisplayMode="table",
            legendPlacement="right",
            legendCalcs=legendCols,
        )

    def timeseries_bytes(self,
                         title,
                         description,
                         targets,
                         legendCols=["mean"]):
        gridPos = self.layout.next_half_width_graph()
        return TimeSeries(
            title=title,
            description=description,
            targets=targets,
            gridPos=gridPos,
            unit="bytes",
            fillOpacity=10,
            legendDisplayMode="table",
            legendPlacement="right",
            legendCalcs=legendCols,
        )

    def timeseries_row(self, title, description, targets, legendCols=["mean"]):
        gridPos = self.layout.next_half_width_graph()
        return TimeSeries(
            title=title,
            description=description,
            targets=targets,
            gridPos=gridPos,
            unit="row",
            fillOpacity=10,
            legendDisplayMode="table",
            legendPlacement="right",
            legendCalcs=legendCols,
        )

<<<<<<< HEAD
    def timeseries_ns(self, title, description, targets, legendCols=["max"]):
=======
    def timeseries_ms(self, title, description, targets, legendCols=["mean"]):
>>>>>>> 31757b68
        gridPos = self.layout.next_half_width_graph()
        return TimeSeries(
            title=title,
            description=description,
            targets=targets,
            gridPos=gridPos,
            unit="ns",
            fillOpacity=10,
            legendDisplayMode="table",
            legendPlacement="right",
            legendCalcs=legendCols,
        )

    def timeseries_kilobytes(self,
                             title,
                             description,
                             targets,
                             legendCols=["mean"]):
        gridPos = self.layout.next_half_width_graph()
        return TimeSeries(
            title=title,
            description=description,
            targets=targets,
            gridPos=gridPos,
            unit="kbytes",
            fillOpacity=10,
            legendDisplayMode="table",
            legendPlacement="right",
            legendCalcs=legendCols,
        )

    def timeseries_dollar(self,
                          title,
                          description,
                          targets,
                          legendCols=["mean"]):
        gridPos = self.layout.next_half_width_graph()
        return TimeSeries(
            title=title,
            description=description,
            targets=targets,
            gridPos=gridPos,
            unit="$",
            fillOpacity=10,
            legendDisplayMode="table",
            legendPlacement="right",
            legendCalcs=legendCols,
        )

    def timeseries_ops(self, title, description, targets, legendCols=["mean"]):
        gridPos = self.layout.next_half_width_graph()
        return TimeSeries(
            title=title,
            description=description,
            targets=targets,
            gridPos=gridPos,
            unit="ops",
            fillOpacity=10,
            legendDisplayMode="table",
            legendPlacement="right",
            legendCalcs=legendCols,
        )

    def timeseries_actor_ops(self,
                             title,
                             description,
                             targets,
                             legendCols=["mean"]):
        gridPos = self.layout.next_half_width_graph()
        return TimeSeries(
            title=title,
            description=description,
            targets=targets,
            gridPos=gridPos,
            unit="ops",
            fillOpacity=0,
            legendDisplayMode="table",
            legendPlacement="right",
            legendCalcs=legendCols,
        )

    def timeseries_actor_ops_small(self,
                                   title,
                                   description,
                                   targets,
                                   legendCols=["mean"]):
        gridPos = self.layout.next_one_third_width_graph()
        return TimeSeries(
            title=title,
            description=description,
            targets=targets,
            gridPos=gridPos,
            unit="ops",
            fillOpacity=0,
            legendDisplayMode="table",
            legendPlacement="right",
            legendCalcs=legendCols,
        )

    def timeseries_rowsps(self,
                          title,
                          description,
                          targets,
                          legendCols=["mean"]):
        gridPos = self.layout.next_half_width_graph()
        return TimeSeries(
            title=title,
            description=description,
            targets=targets,
            gridPos=gridPos,
            unit="rows/s",
            fillOpacity=10,
            legendDisplayMode="table",
            legendPlacement="right",
            legendCalcs=legendCols,
        )

    def timeseries_bytesps(self,
                          title,
                          description,
                          targets,
                          legendCols=["mean"]):
        gridPos = self.layout.next_half_width_graph()
        return TimeSeries(
            title=title,
            description=description,
            targets=targets,
            gridPos=gridPos,
            unit="MB/s",
            fillOpacity=10,
            legendDisplayMode="table",
            legendPlacement="right",
            legendCalcs=legendCols,
        )

    def timeseries_actor_rowsps(self, title, description, targets):
        gridPos = self.layout.next_half_width_graph()
        return TimeSeries(
            title=title,
            description=description,
            targets=targets,
            gridPos=gridPos,
            unit="rows/s",
            fillOpacity=0,
            legendDisplayMode="table",
            legendPlacement="right",
        )

    def timeseries_memory(self, title, description, targets):
        gridPos = self.layout.next_half_width_graph()
        return TimeSeries(
            title=title,
            description=description,
            targets=targets,
            gridPos=gridPos,
            unit="bytes",
            fillOpacity=10,
        )

    def timeseries_cpu(self, title, description, targets):
        gridPos = self.layout.next_half_width_graph()
        return TimeSeries(
            title=title,
            description=description,
            targets=targets,
            gridPos=gridPos,
            unit="percentunit",
            fillOpacity=10,
        )

    def timeseries_latency_small(self, title, description, targets):
        gridPos = self.layout.next_one_third_width_graph()
        return TimeSeries(
            title=title,
            description=description,
            targets=targets,
            gridPos=gridPos,
            unit="s",
            fillOpacity=10,
        )

    def timeseries_id(self, title, description, targets):
        gridPos = self.layout.next_half_width_graph()
        return TimeSeries(
            title=title,
            description=description,
            targets=targets,
            gridPos=gridPos,
            fillOpacity=10,
            legendDisplayMode="table",
            legendPlacement="right",
        )

    def sub_panel(self):
        return Panels(self.datasource)


panels = Panels(datasource)

logging.basicConfig(level=logging.WARN)


def metric(name, filter=None):
    filters = [filter] if filter else []
    if namespace_filter_enabled:
        filters.append("namespace=~\"$namespace\"")
    if risingwave_name_filter_enabled:
        filters.append("risingwave_name=~\"$instance\"")
    if filters:
        return f"{name}{{{','.join(filters)}}}"
    else:
        return name


def quantile(f, percentiles):
    quantile_map = {
        "50": ["0.5", "50"],
        "90": ["0.9", "90"],
        "99": ["0.99", "99"],
        "999": ["0.999", "999"],
        "max": ["1.0", "max"],
    }
    return list(
        map(lambda p: f(quantile_map[str(p)][0], quantile_map[str(p)][1]),
            percentiles))


def section_cluster_node(panels):
    return [
        panels.row("Cluster Node"),
        panels.timeseries_count(
            "Node Count",
            "",
            [
                panels.target(f"sum({metric('worker_num')}) by (worker_type)",
                              "{{worker_type}}")
            ],
            ["last"],
        ),
        panels.timeseries_memory(
            "Node Memory",
            "",
            [
                panels.target(
                    f"avg({metric('process_resident_memory_bytes')}) by (job,instance)",
                    "{{job}} @ {{instance}}",
                )
            ],
        ),
        panels.timeseries_cpu(
            "Node CPU",
            "",
            [
                panels.target(
                    f"sum(rate({metric('process_cpu_seconds_total')}[$__rate_interval])) by (job,instance)",
                    "{{job}} @ {{instance}}",
                )
            ],
        ),
    ]


def section_compaction(outer_panels):
    panels = outer_panels.sub_panel()
    return [
        outer_panels.row_collapsed(
            "Compaction",
            [
                panels.timeseries_count(
                    "SST Count",
                    "num of SSTs in each level",
                    [
                        panels.target(
                            f"sum({metric('storage_level_sst_num')}) by (instance, level_index)",
                            "L{{level_index}}",
                        ),
                    ],
                ),
                panels.timeseries_kilobytes(
                    "KBs level sst",
                    "KBs total file bytes in each level",
                    [
                        panels.target(
                            f"sum({metric('storage_level_total_file_size')}) by (instance, level_index)",
                            "L{{level_index}}",
                        ),
                    ],
                ),
                panels.timeseries_bytes(
                    "Waiting compaction bytes",
                    "Compaction bytes which need to be schedule in new task",
                    [
                        panels.target(
                            f"sum({metric('storage_compactor_waiting_compaction_bytes')})",
                            "waiting_compaction_bytes",
                        ),
                    ],
                ),
                panels.timeseries_count(
                    "scale compactor core count",
                    "compactor core resource need to scale out",
                    [
                        panels.target(
                            f"sum({metric('storage_compactor_suggest_core_count')})",
                            "suggest-core-count"
                        ),
                    ],
                ),
                panels.timeseries_count(
                    "Compaction Success & Failure Count",
                    "num of compactions from each level to next level",
                    [
                        panels.target(
                            f"sum({metric('storage_level_compact_frequency')}) by (compactor, group, result)",
                            "{{result}} - group-{{group}} @ {{compactor}}",
                        ),
                    ],
                ),
                panels.timeseries_count(
                    "Compaction Skip Count",
                    "num of compaction task which does not trigger",
                    [
                        panels.target(
                            f"sum(rate({metric('storage_skip_compact_frequency')}[$__rate_interval])) by (level, type)",
                            "{{level}}-{{type}}",
                        ),
                    ],
                ),
                panels.timeseries_count(
                    "Compactor Running Task Count",
                    "num of compactions from each level to next level",
                    [
                        panels.target(
                            f"avg({metric('storage_compact_task_pending_num')}) by(job, instance)",
                            "compactor_task_split_count - {{job}} @ {{instance}}",
                        ),
                    ],
                ),
                panels.timeseries_latency(
                    "Compaction Duration",
                    "Total time of compact that have been issued to state store",
                    [
                        *quantile(
                            lambda quantile, legend: panels.target(
                                f"histogram_quantile({quantile}, sum(rate({metric('compactor_compact_task_duration_bucket')}[$__rate_interval])) by (le, job, instance))",
                                f"compact-task p{legend}" +
                                " - {{job}} @ {{instance}}",
                            ),
                            [50, 90, "max"],
                        ),
                        *quantile(
                            lambda quantile, legend: panels.target(
                                f"histogram_quantile({quantile}, sum(rate({metric('compactor_compact_sst_duration_bucket')}[$__rate_interval])) by (le, job, instance))",
                                f"compact-key-range p{legend}" +
                                " - {{job}} @ {{instance}}",
                            ),
                            [90, "max"],
                        ),
                        *quantile(
                            lambda quantile, legend: panels.target(
                                f"histogram_quantile({quantile}, sum(rate({metric('compactor_get_table_id_total_time_duration_bucket')}[$__rate_interval])) by (le, job, instance))",
                                f"get-table-id p{legend}" +
                                " - {{job}} @ {{instance}}",
                            ),
                            [90, "max"],
                        ),
                        *quantile(
                            lambda quantile, legend: panels.target(
                                f"histogram_quantile({quantile}, sum(rate({metric('compactor_remote_read_time_per_task_bucket')}[$__rate_interval])) by (le, job, instance))",
                                f"remote-io p{legend}" +
                                " - {{job}} @ {{instance}}",
                            ),
                            [90, "max"],
                        ),
                        panels.target(
                            f"sum by(le)(rate({metric('compactor_compact_task_duration_sum')}[$__rate_interval])) / sum by(le)(rate({metric('compactor_compact_task_duration_count')}[$__rate_interval]))",
                            "compact-task avg",
                        ),
                        panels.target(
                            f"sum by(le)(rate({metric('state_store_compact_sst_duration_sum')}[$__rate_interval])) / sum by(le)(rate({metric('state_store_compact_sst_duration_count')}[$__rate_interval]))",
                            "compact-key-range avg",
                        ),
                    ],
                ),
                panels.timeseries_bytes_per_sec(
                    "Compaction Throughput",
                    "KBs read from next level during history compactions to next level",
                    [
                        panels.target(
                            f"sum(rate({metric('storage_level_compact_read_next')}[$__rate_interval])) by(job,instance) + sum(rate("
                            f"{metric('storage_level_compact_read_curr')}[$__rate_interval])) by(job,instance)",
                            "read - {{job}} @ {{instance}}",
                        ),
                        panels.target(
                            f"sum(rate({metric('storage_level_compact_write')}[$__rate_interval])) by(job,instance)",
                            "write - {{job}} @ {{instance}}",
                        ),
                        panels.target(
                            f"sum(rate({metric('compactor_write_build_l0_bytes')}[$__rate_interval]))by (job,instance)",
                            "flush - {{job}} @ {{instance}}",
                        ),
                    ],
                ),
                panels.timeseries_bytes(
                    "Compaction Write Bytes",
                    "num of SSTs written into next level during history compactions to next level",
                    [
                        panels.target(
                            f"sum({metric('storage_level_compact_write')}) by (job)",
                            "write - {{job}}",
                        ),
                        panels.target(
                            f"sum({metric('compactor_write_build_l0_bytes')}) by (job)",
                            "flush - {{job}}",
                        ),
                    ],
                ),
                panels.timeseries_percentage(
                    "Compaction Write Amplification",
                    "num of SSTs written into next level during history compactions to next level",
                    [
                        panels.target(
                            f"sum({metric('storage_level_compact_write')}) / sum({metric('state_store_write_build_l0_bytes')})",
                            "write amplification",
                        ),
                    ],
                ),
                panels.timeseries_count(
                    "Compacting SST Count",
                    "num of SSTs to be merged to next level in each level",
                    [
                        panels.target(f"{metric('storage_level_compact_cnt')}",
                                      "L{{level_index}}"),
                    ],
                ),
                panels.timeseries_bytes_per_sec(
                    "KBs Read from Next Level",
                    "",
                    [
                        panels.target(
                            f"sum(rate({metric('storage_level_compact_read_next')}[$__rate_interval])) by (le, level_index)",
                            "L{{level_index}} read",
                        ),
                    ],
                ),
                panels.timeseries_bytes_per_sec(
                    "KBs Read from Current Level",
                    "",
                    [
                        panels.target(
                            f"sum(rate({metric('storage_level_compact_read_curr')}[$__rate_interval])) by (le, level_index)",
                            "L{{level_index}} read",
                        ),
                    ],
                ),
                panels.timeseries_ops(
                    "Count of SSTs Read from Current Level",
                    "",
                    [
                        panels.target(
                            f"sum(rate({metric('storage_level_compact_read_sstn_curr')}[$__rate_interval])) by (le, level_index)",
                            "L{{level_index}} read",
                        ),
                    ],
                ),
                panels.timeseries_bytes_per_sec(
                    "KBs Written to Next Level",
                    "",
                    [
                        panels.target(
                            f"sum(rate({metric('storage_level_compact_write')}[$__rate_interval])) by (le, level_index)",
                            "L{{level_index}} write",
                        ),
                    ],
                ),
                panels.timeseries_ops(
                    "Count of SSTs Written to Next Level",
                    "",
                    [
                        panels.target(
                            f"sum(rate({metric('storage_level_compact_write_sstn')}[$__rate_interval])) by (le, level_index)",
                            "L{{level_index}} write",
                        ),
                    ],
                ),
                panels.timeseries_ops(
                    "Count of SSTs Read from Next Level",
                    "num of SSTs read from next level during history compactions to next level",
                    [
                        panels.target(
                            f"sum(rate({metric('storage_level_compact_read_sstn_next')}[$__rate_interval])) by (le, level_index)",
                            "L{{level_index}} read",
                        ),
                    ],
                ),
                panels.timeseries_bytes(
                    "Hummock Sstable Size",
                    "Total bytes gotten from sstable_bloom_filter, for observing bloom_filter size",
                    [
                        panels.target(
                            f"sum by(le, job, instance)(rate({metric('compactor_sstable_bloom_filter_size_sum')}[$__rate_interval]))  / sum by(le, job, instance)(rate({metric('compactor_sstable_bloom_filter_size_count')}[$__rate_interval]))",
                            "avg_meta - {{job}} @ {{instance}}",
                        ),
                        panels.target(
                            f"sum by(le, job, instance)(rate({metric('compactor_sstable_file_size_sum')}[$__rate_interval]))  / sum by(le, job, instance)(rate({metric('compactor_sstable_file_size_count')}[$__rate_interval]))",
                            "avg_file - {{job}} @ {{instance}}",
                        ),
                    ],
                ),
                panels.timeseries_bytes(
                    "Hummock Sstable Item Size",
                    "Total bytes gotten from sstable_avg_key_size, for observing sstable_avg_key_size",
                    [
                        panels.target(
                            f"sum by(le, job, instance)(rate({metric('compactor_sstable_avg_key_size_sum')}[$__rate_interval]))  / sum by(le, job, instance)(rate({metric('state_store_sstable_avg_key_size_count')}[$__rate_interval]))",
                            "avg_key_size - {{job}} @ {{instance}}",
                        ),
                        panels.target(
                            f"sum by(le, job, instance)(rate({metric('compactor_sstable_avg_value_size_sum')}[$__rate_interval]))  / sum by(le, job, instance)(rate({metric('compactor_sstable_avg_value_size_count')}[$__rate_interval]))",
                            "avg_value_size - {{job}} @ {{instance}}",
                        ),
                    ],
                ),

                panels.timeseries_latency(
                    "Hummock Remote Read Duration",
                    "Total time of operations which read from remote storage when enable prefetch",
                    [                       
                        *quantile(
                            lambda quantile, legend: panels.target(
                                f"histogram_quantile({quantile}, sum(rate({metric('state_store_remote_read_time_per_task_bucket')}[$__rate_interval])) by (le, job, instance, table_id))",
                                f"remote-io p{legend}" +
                                " - {{table_id}} @ {{job}} @ {{instance}}",
                            ),
                            [90, "max"],
                        ),
                    ],
                ),

                panels.timeseries_ops(
                    "Compactor Iter keys",
                    "",
                    [
                        panels.target(
                            f"sum(rate({metric('compactor_iter_scan_key_counts')}[$__rate_interval])) by (instance, type)",
                            "iter keys flow - {{type}} @ {{instance}} ",
                        ),
                    ],
                ),
            ],
        )
    ]


def section_object_storage(outer_panels):
    panels = outer_panels.sub_panel()
    write_op_filter = "type=~'upload|delete'"
    read_op_filter = "type=~'read|readv|list|metadata'"
    request_cost_op1 = "type=~'read|streaming_read_start|delete'"
    request_cost_op2 = "type=~'upload|streaming_upload_start|s3_upload_part|streaming_upload_finish|delete_objects|list'"
    return [
        outer_panels.row_collapsed(
            "Object Storage",
            [
                panels.timeseries_bytes_per_sec(
                    "Operation Throughput",
                    "",
                    [
                        panels.target(
                            f"sum(rate({metric('object_store_read_bytes')}[$__rate_interval]))by(job,instance)",
                            "read - {{job}} @ {{instance}}",
                        ),
                        panels.target(
                            f"sum(rate({metric('object_store_write_bytes')}[$__rate_interval]))by(job,instance)",
                            "write - {{job}} @ {{instance}}",
                        ),
                    ],
                ),
                panels.timeseries_latency(
                    "Operation Duration",
                    "",
                    [
                        *quantile(
                            lambda quantile, legend: panels.target(
                                f"histogram_quantile({quantile}, sum(rate({metric('object_store_operation_latency_bucket')}[$__rate_interval])) by (le, type, job, instance))",
                                "{{type}}" + f" p{legend}" +
                                " - {{job}} @ {{instance}}",
                            ),
                            [50, 90, 99, "max"],
                        ),
                        panels.target(
                            f"sum by(le, type)(rate({metric('object_store_operation_latency_sum')}[$__rate_interval])) / sum by(le, type) (rate({metric('object_store_operation_latency_count')}[$__rate_interval]))",
                            "{{type}} avg",
                        ),
                    ],
                ),
                panels.timeseries_ops(
                    "Operation Rate",
                    "",
                    [
                        panels.target(
                            f"sum(rate({metric('object_store_operation_latency_count')}[$__rate_interval])) by (le, type, job, instance)",
                            "{{type}} - {{job}} @ {{instance}}",
                        ),
                        panels.target(
                            f"sum(rate({metric('object_store_operation_latency_count', write_op_filter)}[$__rate_interval])) by (le, media_type, job, instance)",
                            "{{media_type}}-write - {{job}} @ {{instance}}",
                        ),
                        panels.target(
                            f"sum(rate({metric('object_store_operation_latency_count', read_op_filter)}[$__rate_interval])) by (le, media_type, job, instance)",
                            "{{media_type}}-read - {{job}} @ {{instance}}",
                        ),
                    ],
                ),
                panels.timeseries_bytes(
                    "Operation Size",
                    "",
                    quantile(
                        lambda quantile, legend: panels.target(
                            f"histogram_quantile({quantile}, sum(rate({metric('object_store_operation_bytes_bucket')}[$__rate_interval])) by (le, type, job, instance))",
                            "{{type}}" + f" p{legend}" +
                            " - {{job}} @ {{instance}}",
                        ),
                        [50, 90, 99, "max"],
                    ),
                ),
                panels.timeseries_ops(
                    "Operation Failure Rate",
                    "",
                    [
                        panels.target(
                            f"sum(rate({metric('object_store_failure_count')}[$__rate_interval])) by (instance, job, type)",
                            "{{type}} - {{job}} @ {{instance}}",
                        )
                    ],
                ),
                panels.timeseries_dollar(
                    "Estimated S3 Cost (Realtime)",
                    "",
                    [
                        panels.target(
                            f"sum({metric('object_store_read_bytes')}) * 0.01 / 1000 / 1000 / 1000",
                            "(Cross Region) Data Transfer Cost",
                            True,
                        ),
                        panels.target(
                            f"sum({metric('object_store_operation_latency_count', request_cost_op1)}) * 0.0004 / 1000",
                            "GET, SELECT, and all other Requests Cost",
                        ),
                        panels.target(
                            f"sum({metric('object_store_operation_latency_count', request_cost_op2)}) * 0.005 / 1000",
                            "PUT, COPY, POST, LIST Requests Cost",
                        ),
                    ],
                ),
                panels.timeseries_dollar(
                    "Estimated S3 Cost (Monthly)",
                    "",
                    [
                        panels.target(
                            f"sum({metric('storage_level_total_file_size')}) by (instance) * 0.023 / 1000 / 1000",
                            "Monthly Storage Cost",
                        ),
                    ],
                ),
            ],
        )
    ]


def section_streaming(panels):
    return [
        panels.row("Streaming"),
        panels.timeseries_rowsps(
            "Source Throughput(rows)",
            "",
            [
                panels.target(
                    f"rate({metric('stream_source_output_rows_counts')}[$__rate_interval])",
                    "source={{source_name}} {{source_id}} @ {{instance}}",
                ),
            ],
        ),
        panels.timeseries_rowsps(
            "Source Throughput(rows) Per Partition",
            "",
            [
                panels.target(
                    f"rate({metric('partition_input_count')}[$__rate_interval])",
                    "actor={{actor_id}} source={{source_id}} partition={{partition}}",
                )
            ],
        ),
        panels.timeseries_bytesps(
            "Source Throughput(bytes)",
            "",
            [
                panels.target(
                    f"(sum by (source_id)(rate({metric('partition_input_bytes')}[$__rate_interval])))/(1000*1000)",
                    "source={{source_id}}",
                )
            ],
        ),
        panels.timeseries_bytesps(
            "Source Throughput(bytes) Per Partition",
            "",
            [
                panels.target(
                    f"(rate({metric('partition_input_bytes')}[$__rate_interval]))/(1000*1000)",
                    "actor={{actor_id}} source={{source_id}} partition={{partition}}",
                )
            ],
        ),
        panels.timeseries_rowsps(
            "Source Throughput(rows) per barrier",
            "",
            [
                panels.target(
                    f"rate({metric('stream_source_rows_per_barrier_counts')}[$__rate_interval])",
                    "actor={{actor_id}} source={{source_id}} @ {{instance}}"
                )
            ]
        ),
        panels.timeseries_count(
            "Barrier Number",
            "",
            [
                panels.target(f"{metric('all_barrier_nums')}", "all_barrier"),
                panels.target(
                    f"{metric('in_flight_barrier_nums')}", "in_flight_barrier"),
            ],
        ),
        panels.timeseries_latency(
            "Barrier Send Latency",
            "",
            quantile(
                lambda quantile, legend: panels.target(
                    f"histogram_quantile({quantile}, sum(rate({metric('meta_barrier_send_duration_seconds_bucket')}[$__rate_interval])) by (le))",
                    f"barrier_send_latency_p{legend}",
                ),
                [50, 90, 99, 999, "max"],
            ) + [
                panels.target(
                    f"rate({metric('meta_barrier_send_duration_seconds_sum')}[$__rate_interval]) / rate({metric('meta_barrier_send_duration_seconds_count')}[$__rate_interval])",
                    "barrier_send_latency_avg",
                ),
            ],
        ),
        panels.timeseries_latency(
            "Barrier Latency",
            "",
            quantile(
                lambda quantile, legend: panels.target(
                    f"histogram_quantile({quantile}, sum(rate({metric('meta_barrier_duration_seconds_bucket')}[$__rate_interval])) by (le))",
                    f"barrier_latency_p{legend}",
                ),
                [50, 90, 99, 999, "max"],
            ) + [
                panels.target(
                    f"rate({metric('meta_barrier_duration_seconds_sum')}[$__rate_interval]) / rate({metric('meta_barrier_duration_seconds_count')}[$__rate_interval])",
                    "barrier_latency_avg",
                ),
            ],
        ),
        panels.timeseries_latency(
            "Barrier In-Flight Latency",
            "",
            quantile(
                lambda quantile, legend: panels.target(
                    f"histogram_quantile({quantile}, sum(rate({metric('stream_barrier_inflight_duration_seconds_bucket')}[$__rate_interval])) by (le))",
                    f"barrier_inflight_latency_p{legend}",
                ),
                [50, 90, 99, 999, "max"],
            ) + [
                panels.target(
                    f"max(sum by(le, instance)(rate({metric('stream_barrier_inflight_duration_seconds_sum')}[$__rate_interval]))  / sum by(le, instance)(rate({metric('stream_barrier_inflight_duration_seconds_count')}[$__rate_interval])))",
                    "barrier_inflight_latency_avg",
                ),
            ],
        ),
        panels.timeseries_latency(
            "Barrier Sync Latency",
            "",
            quantile(
                lambda quantile, legend: panels.target(
                    f"histogram_quantile({quantile}, sum(rate({metric('stream_barrier_sync_storage_duration_seconds_bucket')}[$__rate_interval])) by (le,instance))",
                    f"barrier_sync_latency_p{legend}" + " - {{instance}}",
                ),
                [50, 90, 99, 999, "max"],
            ) + [
                panels.target(
                    f"sum by(le, instance)(rate({metric('stream_barrier_sync_storage_duration_seconds_sum')}[$__rate_interval]))  / sum by(le, instance)(rate({metric('stream_barrier_sync_storage_duration_seconds_count')}[$__rate_interval]))",
                    "barrier_sync_latency_avg - {{instance}}",
                ),
            ],
        ),
        panels.timeseries_latency(
            "Barrier Wait Commit Latency",
            "",
            quantile(
                lambda quantile, legend: panels.target(
                    f"histogram_quantile({quantile}, sum(rate({metric('meta_barrier_wait_commit_duration_seconds_bucket')}[$__rate_interval])) by (le))",
                    f"barrier_wait_commit_latency_p{legend}",
                ),
                [50, 90, 99, 999, "max"],
            ) + [
                panels.target(
                    f"rate({metric('meta_barrier_wait_commit_duration_seconds_sum')}[$__rate_interval]) / rate({metric('meta_barrier_wait_commit_duration_seconds_count')}[$__rate_interval])",
                    "barrier_wait_commit_avg",
                ),
            ],
        ),
    ]


def section_streaming_actors(outer_panels):
    panels = outer_panels.sub_panel()
    return [
        outer_panels.row_collapsed(
            "Streaming Actors",
            [
                panels.timeseries_actor_rowsps(
                    "Executor Throughput",
                    "",
                    [
                        panels.target(
                            f"rate({metric('stream_executor_row_count')}[$__rate_interval]) > 0",
                            "{{actor_id}}->{{executor_id}}",
                        ),
                    ],
                ),
                panels.timeseries_percentage(
                    "Actor Backpressure",
                    "",
                    [
                        panels.target(
                            f"rate({metric('stream_actor_output_buffer_blocking_duration_ns')}[$__rate_interval]) / 1000000000",
                            "{{actor_id}}",
                        ),
                    ],
                ),
                panels.timeseries_bytes(
                    "Actor Memory Usage",
                    "",
                    [
                        panels.target(
                            "rate(actor_memory_usage[$__rate_interval])",
                            "{{actor_id}}",
                        ),
                    ],
                ),
                panels.timeseries_percentage(
                    "Actor Input Blocking Time Ratio",
                    "",
                    [
                        panels.target(
                            f"rate({metric('stream_actor_input_buffer_blocking_duration_ns')}[$__rate_interval]) / 1000000000",
                            "{{actor_id}}->{{upstream_fragment_id}}",
                        ),
                    ],
                ),
                panels.timeseries_actor_latency(
                    "Actor Barrier Latency",
                    "",
                    [
                        panels.target(
                            f"rate({metric('stream_actor_barrier_time')}[$__rate_interval]) > 0",
                            "{{actor_id}}",
                        ),
                    ],
                ),
                panels.timeseries_actor_latency(
                    "Actor Processing Time",
                    "",
                    [
                        panels.target(
                            f"rate({metric('stream_actor_processing_time')}[$__rate_interval]) > 0",
                            "{{actor_id}}",
                        ),
                    ],
                ),
                panels.timeseries_actor_latency(
                    "Actor Execution Time",
                    "",
                    [
                        panels.target(
                            f"rate({metric('stream_actor_actor_execution_time')}[$__rate_interval]) > 0",
                            "{{actor_id}}",
                        ),
                    ],
                ),
                panels.timeseries_row(
                    "Actor Input Row",
                    "",
                    [
                        panels.target(
                            f"rate({metric('stream_actor_in_record_cnt')}[$__rate_interval]) > 0",
                            "{{actor_id}}",
                        ),
                    ],
                ),
                panels.timeseries_row(
                    "Actor Output Row",
                    "",
                    [
                        panels.target(
                            f"rate({metric('stream_actor_out_record_cnt')}[$__rate_interval]) > 0",
                            "{{actor_id}}",
                        ),
                    ],
                ),
                panels.timeseries_actor_latency_small(
                    "Tokio: Actor Fast Poll Time",
                    "",
                    [
                        panels.target(
                            f"rate({metric('stream_actor_fast_poll_duration')}[$__rate_interval]) > 0",
                            "{{actor_id}}",
                        ),
                    ],
                ),
                panels.timeseries_actor_ops_small(
                    "Tokio: Actor Fast Poll Count",
                    "",
                    [
                        panels.target(
                            f"rate({metric('stream_actor_fast_poll_cnt')}[$__rate_interval]) > 0",
                            "{{actor_id}}",
                        ),
                    ],
                ),
                panels.timeseries_actor_latency_small(
                    "Tokio: Actor Fast Poll Avg Time",
                    "",
                    [
                        panels.target(
                            f"rate({metric('stream_actor_fast_poll_duration')}[$__rate_interval]) / rate({metric('stream_actor_fast_poll_cnt')}[$__rate_interval]) > 0",
                            "{{actor_id}}",
                        ),
                    ],
                ),
                panels.timeseries_actor_latency_small(
                    "Tokio: Actor Slow Poll Total Time",
                    "",
                    [
                        panels.target(
                            f"rate({metric('stream_actor_slow_poll_duration')}[$__rate_interval]) > 0",
                            "{{actor_id}}",
                        ),
                    ],
                ),
                panels.timeseries_actor_ops_small(
                    "Tokio: Actor Slow Poll Count",
                    "",
                    [
                        panels.target(
                            f"rate({metric('stream_actor_slow_poll_cnt')}[$__rate_interval]) > 0",
                            "{{actor_id}}",
                        ),
                    ],
                ),
                panels.timeseries_actor_latency_small(
                    "Tokio: Actor Slow Poll Avg Time",
                    "",
                    [
                        panels.target(
                            f"rate({metric('stream_actor_slow_poll_duration')}[$__rate_interval]) / rate({metric('stream_actor_slow_poll_cnt')}[$__rate_interval]) > 0",
                            "{{actor_id}}",
                        ),
                    ],
                ),
                panels.timeseries_actor_latency_small(
                    "Tokio: Actor Poll Total Time",
                    "",
                    [
                        panels.target(
                            f"rate({metric('stream_actor_poll_duration')}[$__rate_interval]) > 0",
                            "{{actor_id}}",
                        ),
                    ],
                ),
                panels.timeseries_actor_ops_small(
                    "Tokio: Actor Poll Count",
                    "",
                    [
                        panels.target(
                            f"rate({metric('stream_actor_poll_cnt')}[$__rate_interval]) > 0",
                            "{{actor_id}}",
                        ),
                    ],
                ),
                panels.timeseries_actor_latency_small(
                    "Tokio: Actor Poll Avg Time",
                    "",
                    [
                        panels.target(
                            f"rate({metric('stream_actor_poll_duration')}[$__rate_interval]) / rate({metric('stream_actor_poll_cnt')}[$__rate_interval]) > 0",
                            "{{actor_id}}",
                        ),
                    ],
                ),
                panels.timeseries_actor_latency_small(
                    "Tokio: Actor Idle Total Time",
                    "",
                    [
                        panels.target(
                            f"rate({metric('stream_actor_idle_duration')}[$__rate_interval]) > 0",
                            "{{actor_id}}",
                        ),
                    ],
                ),
                panels.timeseries_actor_ops_small(
                    "Tokio: Actor Idle Count",
                    "",
                    [
                        panels.target(
                            f"rate({metric('stream_actor_idle_cnt')}[$__rate_interval]) > 0",
                            "{{actor_id}}",
                        ),
                    ],
                ),
                panels.timeseries_actor_latency_small(
                    "Tokio: Actor Idle Avg Time",
                    "",
                    [
                        panels.target(
                            f"rate({metric('stream_actor_idle_duration')}[$__rate_interval]) / rate({metric('stream_actor_idle_cnt')}[$__rate_interval]) > 0",
                            "{{actor_id}}",
                        ),
                    ],
                ),
                panels.timeseries_actor_latency_small(
                    "Tokio: Actor Scheduled Total Time",
                    "",
                    [
                        panels.target(
                            f"rate({metric('stream_actor_scheduled_duration')}[$__rate_interval]) > 0",
                            "{{actor_id}}",
                        ),
                    ],
                ),
                panels.timeseries_actor_ops_small(
                    "Tokio: Actor Scheduled Count",
                    "",
                    [
                        panels.target(
                            f"rate({metric('stream_actor_scheduled_cnt')}[$__rate_interval]) > 0",
                            "{{actor_id}}",
                        ),
                    ],
                ),
                panels.timeseries_actor_latency_small(
                    "Tokio: Actor Scheduled Avg Time",
                    "",
                    [
                        panels.target(
                            f"rate({metric('stream_actor_scheduled_duration')}[$__rate_interval]) / rate({metric('stream_actor_scheduled_cnt')}[$__rate_interval]) > 0",
                            "{{actor_id}}",
                        ),
                    ],
                ),
                panels.timeseries_actor_ops(
                    "Join Executor Cache",
                    "",
                    [
                        panels.target(
                            f"rate({metric('stream_join_lookup_miss_count')}[$__rate_interval])",
                            "cache miss {{actor_id}} {{side}}",
                        ),
                        panels.target(
                            f"rate({metric('stream_join_lookup_total_count')}[$__rate_interval])",
                            "total lookups {{actor_id}} {{side}}",
                        ),
                        panels.target(
                            f"rate({metric('stream_join_insert_cache_miss_count')}[$__rate_interval])",
                            "cache miss when insert{{actor_id}} {{side}}",
                        ),
                    ],
                ),
                panels.timeseries_actor_latency(
                    "Join Executor Barrier Align",
                    "",
                    [
                        *quantile(
                            lambda quantile, legend: panels.target(
                                f"histogram_quantile({quantile}, sum(rate({metric('stream_join_barrier_align_duration_bucket')}[$__rate_interval])) by (le, actor_id, wait_side, job, instance))",
                                f"p{legend} {{{{actor_id}}}}.{{{{wait_side}}}} - {{{{job}}}} @ {{{{instance}}}}",
                            ),
                            [90, 99, 999, "max"],
                        ),
                        panels.target(
                            f"sum by(le, actor_id, wait_side, job, instance)(rate({metric('stream_join_barrier_align_duration_sum')}[$__rate_interval])) / sum by(le,actor_id,wait_side,job,instance) (rate({metric('stream_join_barrier_align_duration_count')}[$__rate_interval]))",
                            "avg {{actor_id}}.{{wait_side}} - {{job}} @ {{instance}}",
                        ),
                    ],
                ),
                panels.timeseries_percentage(
                    "Join Actor Input Blocking Time Ratio",
                    "",
                    [
                        panels.target(
                            f"rate({metric('stream_join_actor_input_waiting_duration_ns')}[$__rate_interval]) / 1000000000",
                            "{{actor_id}}",
                        ),
                    ],
                ),
                panels.timeseries_percentage(
                    "Join Actor Match Duration Per Second",
                    "",
                    [
                        panels.target(
                            f"rate({metric('stream_join_match_duration_ns')}[$__rate_interval]) / 1000000000",
                            "{{actor_id}}.{{side}}",
                        ),
                    ],
                ),
                panels.timeseries_count(
                    "Join Cached Entries",
                    "",
                    [
                        panels.target(f"{metric('stream_join_cached_entries')}",
                                      "{{actor_id}} {{side}}"),
                    ],
                ),
                panels.timeseries_count(
                    "Join Cached Rows",
                    "",
                    [
                        panels.target(f"{metric('stream_join_cached_rows')}",
                                      "{{actor_id}} {{side}}"),
                    ],
                ),
                panels.timeseries_bytes(
                    "Join Cached Estimated Size",
                    "",
                    [
                        panels.target(f"{metric('stream_join_cached_estimated_size')}",
                                      "{{actor_id}} {{side}}"),
                    ],
                ),
                panels.timeseries_actor_ops(
                    "Aggregation Executor Cache Statistics For Each Key/State",
                    "",
                    [
                        panels.target(
                            f"rate({metric('stream_agg_lookup_miss_count')}[$__rate_interval])",
                            "cache miss {{actor_id}}",
                        ),
                        panels.target(
                            f"rate({metric('stream_agg_lookup_total_count')}[$__rate_interval])",
                            "total lookups {{actor_id}}",
                        ),
                    ],
                ),
                panels.timeseries_actor_ops(
                    "Aggregation Executor Cache Statistics For Each StreamChunk",
                    "",
                    [
                        panels.target(
                            f"rate({metric('stream_agg_chunk_lookup_miss_count')}[$__rate_interval])",
                            "chunk-level cache miss {{actor_id}}",
                        ),
                        panels.target(
                            f"rate({metric('stream_agg_chunk_lookup_total_count')}[$__rate_interval])",
                            "chunk-level total lookups {{actor_id}}",
                        ),
                    ],
                ),
                panels.timeseries_count(
                    "Aggregation Cached Keys",
                    "",
                    [
                        panels.target(f"{metric('stream_agg_cached_keys')}",
                                      "{{actor_id}}"),
                    ],
                ),
            ],
        )
    ]


def section_streaming_exchange(outer_panels):
    panels = outer_panels.sub_panel()
    return [
        outer_panels.row_collapsed(
            "Streaming Exchange",
            [
                panels.timeseries_bytes_per_sec(
                    "Fragment-level Remote Exchange Send Throughput",
                    "",
                    [
                        panels.target(
                            f"rate({metric('stream_exchange_frag_send_size')}[$__rate_interval])",
                            "{{up_fragment_id}}->{{down_fragment_id}}",
                        ),
                    ],
                ),
                panels.timeseries_bytes_per_sec(
                    "Fragment-level Remote Exchange Recv Throughput",
                    "",
                    [
                        panels.target(
                            f"rate({metric('stream_exchange_frag_recv_size')}[$__rate_interval])",
                            "{{up_fragment_id}}->{{down_fragment_id}}",
                        ),
                    ],
                ),
            ],
        ),
    ]


def section_batch_exchange(outer_panels):
    panels = outer_panels.sub_panel()
    return [
        outer_panels.row_collapsed(
            "Batch Exchange",
            [
                panels.timeseries_row(
                    "Exchange Recv Row Number",
                    "",
                    [
                        panels.target(
                            f"{metric('batch_task_exchange_recv_row_number')}",
                            "{{query_id}} : {{source_stage_id}}.{{source_task_id}} -> {{target_stage_id}}.{{target_task_id}}",
                        ),
                    ],
                ),
            ],
        ),
    ]


def frontend(outer_panels):
    panels = outer_panels.sub_panel()
    return [
        outer_panels.row_collapsed(
            "Frontend",
            [
                panels.timeseries_query_per_sec(
                    "Query Per second in Loacl Execution Mode",
                    "",
                    [
                        panels.target(
                            f"rate({metric('frontend_query_counter_local_execution')}[$__rate_interval])",
                            "",
                        ),
                    ],
                ),
                panels.timeseries_latency(
                    "Query Latency in Local Execution Mode",
                    "",
                    [
                        panels.target(
                            f"histogram_quantile(0.5, sum(rate({metric('frontend_latency_local_execution_bucket')}[$__rate_interval])) by (le, job, instance))",
                            "p50 - {{job}} @ {{instance}}",
                        ),
                        panels.target(
                            f"histogram_quantile(0.9, sum(rate({metric('frontend_latency_local_execution_bucket')}[$__rate_interval])) by (le, job, instance))",
                            "p90 - {{job}} @ {{instance}}",
                        ),
                        panels.target(
                            f"histogram_quantile(0.95, sum(rate({metric('frontend_latency_local_execution_bucket')}[$__rate_interval])) by (le, job, instance))",
                            "p99 - {{job}} @ {{instance}}",
                        ),
                    ],
                ),
            ],
        ),
    ]


def section_hummock(panels):
    mete_miss_filter = "type='meta_miss'"
    meta_total_filter = "type='meta_total'"
    data_miss_filter = "type='data_miss'"
    data_total_filter = "type='data_total'"
    file_cache_get_filter = "op='get'"
    return [
        panels.row("Hummock"),
        panels.timeseries_latency(
            "Build and Sync Sstable Duration",
            "",
            [
                *quantile(
                    lambda quantile, legend: panels.target(
                        f"histogram_quantile({quantile}, sum(rate({metric('state_store_sync_duration_bucket')}[$__rate_interval])) by (le, job, instance))",
                        f"p{legend}" + " - {{job}} @ {{instance}}",
                    ),
                    [50, 90, 99, "max"],
                ),
                panels.target(
                    f"sum by(le, job, instance) (rate({metric('state_store_sync_duration_sum')}[$__rate_interval])) / sum by(le, job, instance) (rate({metric('state_store_sync_duration_count')}[$__rate_interval]))",
                    "avg - {{job}} @ {{instance}}",
                ),
            ],
        ),
        panels.timeseries_ops(
            "Cache Ops",
            "",
            [
                panels.target(
                    f"sum(rate({metric('state_store_sst_store_block_request_counts')}[$__rate_interval])) by (job, instance, table_id, type)",
                    "{{table_id}} @ {{type}} - {{job}} @ {{instance}}",
                ),
                panels.target(
                    f"sum(rate({metric('file_cache_latency_count')}[$__rate_interval])) by (op, instance)",
                    "file cache {{op}} @ {{instance}}",
                ),
                panels.target(
                    f"sum(rate({metric('file_cache_miss')}[$__rate_interval])) by (instance)",
                    "file cache miss @ {{instance}}",
                ),
            ],
        ),
        panels.timeseries_ops(
            "Read Ops",
            "",
            [
                panels.target(
                    f"sum(rate({metric('state_store_get_duration_count')}[$__rate_interval])) by (job,instanc,table_id)",
                    "get - {{table_id}} @ {{job}} @ {{instance}}",
                ),
                panels.target(
                    f"sum(rate({metric('state_store_range_reverse_scan_duration_count')}[$__rate_interval])) by (job,instance)",
                    "backward scan - {{job}} @ {{instance}}",
                ),
                panels.target(
                    f"sum(rate({metric('state_store_get_shared_buffer_hit_counts')}[$__rate_interval])) by (job,instance,table_id)",
                    "shared_buffer hit - {{table_id}} @ {{job}} @ {{instance}}",
                ),
                panels.target(
                    f"sum(rate({metric('state_store_iter_in_process_counts')}[$__rate_interval])) by(job,instance,table_id)",
                    "iter - {{table_id}} @ {{job}} @ {{instance}}",
                ),
                panels.target(
                    f"sum(rate({metric('state_store_read_req_bloom_filter_positive_counts')}[$__rate_interval])) by (job,instance,table_id,type)",
                    "read_req bloom filter positive - {{table_id}} - {{type}} @ {{job}} @ {{instance}}",
                ),
                panels.target(
                    f"sum(rate({metric('state_store_read_req_positive_but_non_exist_counts')}[$__rate_interval])) by (job,instance,table_id,type)",
                    "read_req bloom filter false positive - {{table_id}} - {{type}} @ {{job}} @ {{instance}}",
                ),
                panels.target(
                    f"sum(rate({metric('state_store_read_req_check_bloom_filter_counts')}[$__rate_interval])) by (job,instance,table_id,type)",
                    "read_req check bloom filter - {{table_id}} - {{type}} @ {{job}} @ {{instance}}",
                ),
            ],
        ),
        panels.timeseries_latency(
            "Read Duration - Get",
            "",
            [
                *quantile(
                    lambda quantile, legend: panels.target(
                        f"histogram_quantile({quantile}, sum(rate({metric('state_store_get_duration_bucket')}[$__rate_interval])) by (le, job, instance, table_id))",
                        f"p{legend}" + " - {{table_id}} @ {{job}} @ {{instance}}",
                    ),
                    [50, 90, 99, "max"],
                ),
                panels.target(
                    f"sum by(le, job, instance, table_id)(rate({metric('state_store_get_duration_sum')}[$__rate_interval])) / sum by(le, job, instance, table_id) (rate({metric('state_store_get_duration_count')}[$__rate_interval]))",
                    "avg - {{table_id}} {{job}} @ {{instance}}",
                ),
            ],
        ),
        panels.timeseries_latency(
            "Read Duration - Iter",
            "",
            [
                *quantile(
                    lambda quantile, legend: panels.target(
                        f"histogram_quantile({quantile}, sum(rate({metric('state_store_iter_duration_bucket')}[$__rate_interval])) by (le, job, instance, table_id))",
                        f"total_time p{legend} - {{{{table_id}}}} @ {{{{job}}}} @ {{{{instance}}}}",
                    ),
                    [90, 99, 999, "max"],
                ),
                panels.target(
                    f"sum by(le, job, instance)(rate({metric('state_store_iter_duration_sum')}[$__rate_interval])) / sum by(le, job,instance) (rate({metric('state_store_iter_duration_count')}[$__rate_interval]))",
                    "total_time avg - {{job}} @ {{instance}}",
                ),
                *quantile(
                    lambda quantile, legend: panels.target(
                        f"histogram_quantile({quantile}, sum(rate({metric('state_store_iter_scan_duration_bucket')}[$__rate_interval])) by (le, job, instance, table_id))",
                        f"pure_scan_time p{legend} - {{{{table_id}}}} @ {{{{job}}}} @ {{{{instance}}}}",
                    ),
                    [90, 99, 999, "max"],
                ),
                panels.target(
                    f"sum by(le, job, instance)(rate({metric('state_store_scan_iter_duration_sum')}[$__rate_interval])) / sum by(le, job,instance) (rate({metric('state_store_iter_scan_duration_count')}[$__rate_interval]))",
                    "pure_scan_time avg - {{job}} @ {{instance}}",
                ),
            ],
        ),
        panels.timeseries_bytes(
            "Read Item Size - Get",
            "",
            [
                *quantile(
                    lambda quantile, legend: panels.target(
                        f"histogram_quantile({quantile}, sum(rate({metric('state_store_get_key_size_bucket')}[$__rate_interval])) by (le, job, instance, table_id)) + histogram_quantile({quantile}, sum(rate({metric('state_store_get_value_size_bucket')}[$__rate_interval])) by (le, job, instance, table_id))",
                        f"p{legend} - {{{{table_id}}}} {{{{job}}}} @ {{{{instance}}}}",
                    ),
                    [90, 99, 999, "max"],
                ),
            ],
        ),
        panels.timeseries_bytes(
            "Read Item Size - Iter",
            "",
            [
                *quantile(
                    lambda quantile, legend: panels.target(
                        f"histogram_quantile({quantile}, sum(rate({metric('state_store_iter_size_bucket')}[$__rate_interval])) by (le, job, instance, table_id))",
                        f"p{legend} - {{{{table_id}}}} @ {{{{job}}}} @ {{{{instance}}}}",
                    ),
                    [90, 99, 999, "max"],
                ),
            ],
        ),
        panels.timeseries_count(
            "Read Item Count - Iter",
            "",
            [
                *quantile(
                    lambda quantile, legend: panels.target(
                        f"histogram_quantile({quantile}, sum(rate({metric('state_store_iter_item_bucket')}[$__rate_interval])) by (le, job, instance, table_id))",
                        f"p{legend} - {{{{table_id}}}} @ {{{{job}}}} @ {{{{instance}}}}",
                    ),
                    [90, 99, 999, "max"],
                ),
            ],
        ),
        panels.timeseries_bytes_per_sec(
            "Read Throughput - Get",
            "",
            [
                panels.target(
                    f"sum(rate({metric('state_store_get_key_size_sum')}[$__rate_interval])) by(job, instance) + sum(rate({metric('state_store_get_value_size_sum')}[$__rate_interval])) by(job, instance)",
                    "{{job}} @ {{instance}}",
                ),
            ],
        ),
        panels.timeseries_bytes_per_sec(
            "Read Throughput - Iter",
            "",
            [
                panels.target(
                    f"sum(rate({metric('state_store_iter_size_sum')}[$__rate_interval])) by(job, instance)",
                    "{{job}} @ {{instance}}",
                ),
            ],
        ),
        panels.timeseries_ops(
            "Read Bloom Filter",
            "",
            [
                panels.target(
                    f"sum(rate({metric('state_store_bloom_filter_true_negative_counts')}[$__rate_interval])) by (job,instance,table_id,type)",
                    "bloom filter true negative  - {{table_id}} - {{type}} @ {{job}} @ {{instance}}",
                ),
                panels.target(
                    f"sum(rate({metric('state_bloom_filter_check_counts')}[$__rate_interval])) by (job,instance,table_id,type)",
                    "bloom filter check count  - {{table_id}} - {{type}} @ {{job}} @ {{instance}}",
                ),
            ],
        ),
        panels.timeseries_ops(
            "Iter keys flow",
            "",
            [
                panels.target(
                    f"sum(rate({metric('state_store_iter_scan_key_counts')}[$__rate_interval])) by (instance, type, table_id)",
                    "iter keys flow - {{table_id}} @ {{type}} @ {{instance}} ",
                ),
            ],
        ),
        panels.timeseries_percentage(
            " Filter/Cache Miss Rate",
            "",
            [
                panels.target(
                    f"1 - (sum(rate({metric('state_store_bloom_filter_true_negative_counts')}[$__rate_interval])) by (job,instance,table_id,type)) / (sum(rate({metric('state_bloom_filter_check_counts')}[$__rate_interval])) by (job,instance,table_id,type))",
                    "bloom filter miss rate - {{table_id}} - {{type}} @ {{job}} @ {{instance}}",
                ),
                panels.target(
                    f"(sum(rate({metric('state_store_sst_store_block_request_counts', mete_miss_filter)}[$__rate_interval])) by (job,instance,table_id)) / (sum(rate({metric('state_store_sst_store_block_request_counts', meta_total_filter)}[$__rate_interval])) by (job,instance,table_id))",
                    "meta cache miss rate - {{table_id}} @ {{job}} @ {{instance}}",
                ),
                panels.target(
                    f"(sum(rate({metric('state_store_sst_store_block_request_counts', data_miss_filter)}[$__rate_interval])) by (job,instance,table_id)) / (sum(rate({metric('state_store_sst_store_block_request_counts', data_total_filter)}[$__rate_interval])) by (job,instance,table_id))",
                    "block cache miss rate - {{table_id}} @ {{job}} @ {{instance}}",
                ),
                panels.target(
                    f"(sum(rate({metric('file_cache_miss')}[$__rate_interval])) by (instance)) / (sum(rate({metric('file_cache_latency_count', file_cache_get_filter)}[$__rate_interval])) by (instance))",
                    "file cache miss rate @ {{instance}}",
                ),

                panels.target(
                    f"1 - (((sum(rate({metric('state_store_read_req_bloom_filter_positive_counts')}[$__rate_interval])) by (job,instance,table_id,type))) / (sum(rate({metric('state_store_read_req_check_bloom_filter_counts')}[$__rate_interval])) by (job,instance,table_id,type)))",
                    "read req bloom filter filter rate - {{table_id}} - {{type}} @ {{job}} @ {{instance}}",
                ),

                panels.target(
                    f"1 - (((sum(rate({metric('state_store_read_req_positive_but_non_exist_counts')}[$__rate_interval])) by (job,instance,table_id,type))) / (sum(rate({metric('state_store_read_req_bloom_filter_positive_counts')}[$__rate_interval])) by (job,instance,table_id,type)))",
                    "read req bloom filter false positive rate - {{table_id}} - {{type}} @ {{job}} @ {{instance}}",
                ),
            ],
        ),
        panels.timeseries_count(
            "Read Merged SSTs",
            "",
            [
                *quantile(
                    lambda quantile, legend: panels.target(
                        f"histogram_quantile({quantile}, sum(rate({metric('state_store_iter_merge_sstable_counts_bucket')}[$__rate_interval])) by (le, job, table_id, type))",
                        f"# merged ssts p{legend}" +
                        " - {{table_id}} @ {{job}} @ {{type}}",
                    ),
                    [90, 99, "max"],
                ),
                panels.target(
                    f"sum by(le, job, instance, table_id)(rate({metric('state_store_iter_merge_sstable_counts_sum')}[$__rate_interval]))  / sum by(le, job, instance, table_id)(rate({metric('state_store_iter_merge_sstable_counts_count')}[$__rate_interval]))",
                    "# merged ssts avg  - {{table_id}} @ {{job}} @ {{instance}}",
                ),
            ],
        ),
        panels.timeseries_ops(
            "Write Ops",
            "",
            [
                panels.target(
                    f"sum(rate({metric('state_store_write_batch_duration_count')}[$__rate_interval])) by (job,instance,table_id)",
                    "write batch - {{table_id}} @ {{job}} @ {{instance}} ",
                ),
                panels.target(
                    f"sum(rate({metric('state_store_sync_duration_count')}[$__rate_interval])) by (job,instance)",
                    "l0 - {{job}} @ {{instance}} ",
                ),
            ],
        ),
        panels.timeseries_latency(
            "Write Duration",
            "",
            [
                *quantile(
                    lambda quantile, legend: panels.target(
                        f"histogram_quantile({quantile}, sum(rate({metric('state_store_write_batch_duration_bucket')}[$__rate_interval])) by (le, job, instance, table_id))",
                        f"write to shared_buffer p{legend}" +
                        " - {{table_id}} @ {{job}} @ {{instance}}",
                    ),
                    [50, 90, 99, "max"],
                ),
                panels.target(
                    f"sum by(le, job, instance, table_id)(rate({metric('state_store_write_batch_duration_sum')}[$__rate_interval]))  / sum by(le, job, instance, table_id)(rate({metric('state_store_write_batch_duration_count')}[$__rate_interval]))",
                    "write to shared_buffer avg - {{table_id}} @ {{job}} @ {{instance}}",
                ),
                *quantile(
                    lambda quantile, legend: panels.target(
                        f"histogram_quantile({quantile}, sum(rate({metric('state_store_write_shared_buffer_sync_time_bucket')}[$__rate_interval])) by (le, job, instance))",
                        f"write to object_store p{legend}" +
                        " - {{job}} @ {{instance}}",
                    ),
                    [50, 90, 99, "max"],
                ),
                panels.target(
                    f"sum by(le, job, instance)(rate({metric('state_store_write_shared_buffer_sync_time_sum')}[$__rate_interval]))  / sum by(le, job, instance)(rate({metric('state_store_write_shared_buffer_sync_time_count')}[$__rate_interval]))",
                    "write to object_store - {{job}} @ {{instance}}",
                ),
            ],
        ),
        panels.timeseries_ops(
            "Write Item Count",
            "",
            [
                panels.target(
                    f"sum(rate({metric('state_store_write_batch_tuple_counts')}[$__rate_interval])) by (job,instance,table_id)",
                    "write_batch_kv_pair_count - {{table_id}} @ {{instance}} ",
                ),
            ],
        ),
        panels.timeseries_bytes_per_sec(
            "Write Throughput",
            "",
            [
                panels.target(
                    f"sum(rate({metric('state_store_write_batch_size_sum')}[$__rate_interval]))by(job,instance) / sum(rate({metric('state_store_write_batch_size_count')}[$__rate_interval]))by(job,instance,table_id)",
                    "shared_buffer - {{table_id}} @ {{job}} @ {{instance}}",
                ),
                panels.target(
                    f"sum(rate({metric('compactor_shared_buffer_to_sstable_size')}[$__rate_interval]))by(job,instance) / sum(rate({metric('state_store_shared_buffer_to_sstable_size_count')}[$__rate_interval]))by(job,instance)",
                    "sync - {{job}} @ {{instance}}",
                ),
            ],
        ),
        panels.timeseries_bytes(
            "Checkpoint Sync Size",
            "",
            [
                *quantile(
                    lambda quantile, legend: panels.target(
                        f"histogram_quantile({quantile}, sum(rate({metric('state_store_sync_size_bucket')}[$__rate_interval])) by (le, job, instance))",
                        f"p{legend}" + " - {{job}} @ {{instance}}",
                    ),
                    [50, 90, 99, "max"],
                ),
                panels.target(
                    f"sum by(le, job, instance) (rate({metric('state_store_sync_size_sum')}[$__rate_interval])) / sum by(le, job, instance) (rate({metric('state_store_sync_size_count')}[$__rate_interval]))",
                    "avg - {{job}} @ {{instance}}",
                ),
            ],
        ),
        panels.timeseries_bytes(
            "Cache Size",
            "",
            [
                panels.target(
                    f"avg({metric('state_store_meta_cache_size')}) by (job,instance)",
                    "meta cache - {{job}} @ {{instance}}",
                ),
                panels.target(
                    f"avg({metric('state_store_block_cache_size')}) by (job,instance)",
                    "data cache - {{job}} @ {{instance}}",
                ),
                panels.target(
                    f"sum({metric('state_store_limit_memory_size')}) by (job)",
                    "uploading memory - {{job}}",
                ),
            ],
        ),
        panels.timeseries_latency(
            "Row SeqScan Next Duration",
            "",
            [
                *quantile(
                    lambda quantile, legend: panels.target(
                        f"histogram_quantile({quantile}, sum(rate({metric('batch_row_seq_scan_next_duration_bucket')}[$__rate_interval])) by (le, job, instance))",
                        f"row_seq_scan next p{legend}" +
                        " - {{job}} @ {{instance}}",
                    ),
                    [50, 90, 99, "max"],
                ),
                panels.target(
                    f"sum by(le, job, instance) (rate({metric('batch_row_seq_scan_next_duration_sum')}[$__rate_interval])) / sum by(le, job, instance) (rate({metric('batch_row_seq_scan_next_duration_count')}[$__rate_interval]))",
                    "row_seq_scan next avg - {{job}} @ {{instance}}",
                ),
            ],
        ),

        panels.timeseries_latency(
            "Fetch Meta Duration",
            "",
            [
                *quantile(
                    lambda quantile, legend: panels.target(
                        f"histogram_quantile({quantile}, sum(rate({metric('state_store_iter_fetch_meta_duration_bucket')}[$__rate_interval])) by (le, job, instance, table_id))",
                        f"fetch_meta_duration p{legend}" +
                        " - {{table_id}} @ {{job}} @ {{instance}}",
                    ),
                    [50, 90, 99, "max"],
                ),
                panels.target(
                    f"sum by(le, job, instance, table_id) (rate({metric('state_store_iter_fetch_meta_duration_sum')}[$__rate_interval])) / sum by(le, job, instance, table_id) (rate({metric('state_store_iter_fetch_meta_duration_count')}[$__rate_interval]))",
                    "fetch_meta_duration avg - {{table_id}} @ {{job}} @ {{instance}}",
                ),
            ],
        ),
    ]


def section_hummock_tiered_cache(outer_panels):
    panels = outer_panels.sub_panel()
    return [
        outer_panels.row_collapsed(
            "Hummock Tiered Cache",
            [
                panels.timeseries_ops(
                    "Ops",
                    "",
                    [
                        panels.target(
                            f"sum(rate({metric('file_cache_latency_count')}[$__rate_interval])) by (op, instance)",
                            "file cache {{op}} @ {{instance}}",
                        ),
                        panels.target(
                            f"sum(rate({metric('file_cache_miss')}[$__rate_interval])) by (instance)",
                            "file cache miss @ {{instance}}",
                        ),
                        panels.target(
                            f"sum(rate({metric('file_cache_disk_latency_count')}[$__rate_interval])) by (op, instance)",
                            "file cache disk {{op}} @ {{instance}}",
                        ),
                    ],
                ),
                panels.timeseries_latency(
                    "Latency",
                    "",
                    [
                        *quantile(
                            lambda quantile, legend: panels.target(
                                f"histogram_quantile({quantile}, sum(rate({metric('file_cache_latency_bucket')}[$__rate_interval])) by (le, op, instance))",
                                f"p{legend} - file cache" +
                                " - {{op}} @ {{instance}}",
                            ),
                            [50, 90, 99, "max"],
                        ),
                        *quantile(
                            lambda quantile, legend: panels.target(
                                f"histogram_quantile({quantile}, sum(rate({metric('file_cache_disk_latency_bucket')}[$__rate_interval])) by (le, op, instance))",
                                f"p{legend} - file cache disk" +
                                " - {{op}} @ {{instance}}",
                            ),
                            [50, 90, 99, "max"],
                        ),
                    ],
                ),
                panels.timeseries_bytes_per_sec(
                    "Throughput",
                    "",
                    [
                        panels.target(
                            f"sum(rate({metric('file_cache_disk_bytes')}[$__rate_interval])) by (op, instance)",
                            "disk {{op}} @ {{instance}}",
                        ),
                    ],
                ),
                panels.timeseries_bytes(
                    "Disk IO Size",
                    "",
                    [
                        *quantile(
                            lambda quantile, legend: panels.target(
                                f"histogram_quantile({quantile}, sum(rate({metric('file_cache_disk_io_size_bucket')}[$__rate_interval])) by (le, op, instance))",
                                f"p{legend} - file cache disk" +
                                " - {{op}} @ {{instance}}",
                            ),
                            [50, 90, 99, "max"],
                        ),
                        *quantile(
                            lambda quantile, legend: panels.target(
                                f"histogram_quantile({quantile}, sum(rate({metric('file_cache_disk_read_entry_size_bucket')}[$__rate_interval])) by (le, op, instance))",
                                f"p{legend} - file cache disk read entry" +
                                " - {{op}} @ {{instance}}",
                            ),
                            [50, 90, 99, "max"],
                        ),
                    ],
                ),
            ],
        )
    ]

def section_hummock_manager(outer_panels):
    panels = outer_panels.sub_panel()
    total_key_size_filter = "metric='total_key_size'"
    total_value_size_filter = "metric='total_value_size'"
    total_key_count_filter = "metric='total_key_count'"
    return [
        outer_panels.row_collapsed(
            "Hummock Manager",
            [
                panels.timeseries_latency(
                    "Lock Time",
                    "",
                    [
                        *quantile(
                            lambda quantile, legend: panels.target(
                                f"histogram_quantile({quantile}, sum(rate({metric('hummock_manager_lock_time_bucket')}[$__rate_interval])) by (le, lock_name, lock_type))",
                                f"Lock Time p{legend}" +
                                " - {{lock_type}} @ {{lock_name}}",
                            ),
                            [50, 99, 999, "max"],
                        ),
                    ],
                ),
                panels.timeseries_latency(
                    "Real Process Time",
                    "",
                    [
                        *quantile(
                            lambda quantile, legend: panels.target(
                                f"histogram_quantile({quantile}, sum(rate({metric('meta_hummock_manager_real_process_time_bucket')}[$__rate_interval])) by (le, method))",
                                f"Real Process Time p{legend}" +
                                " - {{method}}",
                            ),
                            [50, 99, 999, "max"],
                        ),
                    ],
                ),
                panels.timeseries_bytes(
                    "Version Size",
                    "",
                    [
                        panels.target(
                            f"{metric('storage_version_size')}", "version size"),
                    ],
                ),
                panels.timeseries_id(
                    "Version Id",
                    "",
                    [
                        panels.target(f"{metric('storage_current_version_id')}",
                                      "current version id"),
                        panels.target(f"{metric('storage_checkpoint_version_id')}",
                                      "checkpoint version id"),
                        panels.target(f"{metric('storage_min_pinned_version_id')}",
                                      "min pinned version id"),
                        panels.target(f"{metric('storage_min_safepoint_version_id')}",
                                      "min safepoint version id"),
                    ],
                ),
                panels.timeseries_id(
                    "Epoch",
                    "",
                    [
                        panels.target(f"{metric('storage_max_committed_epoch')}",
                                      "max committed epoch"),
                        panels.target(
                            f"{metric('storage_safe_epoch')}", "safe epoch"),
                        panels.target(f"{metric('storage_min_pinned_epoch')}",
                                      "min pinned epoch"),
                    ],
                ),
                panels.timeseries_kilobytes(
                    "Table KV Size",
                    "",
                    [
                        panels.target(f"{metric('storage_version_stats', total_key_size_filter)}/1024",
                                      "table{{table_id}} {{metric}}"),
                        panels.target(f"{metric('storage_version_stats', total_value_size_filter)}/1024",
                                      "table{{table_id}} {{metric}}"),
                    ],
                ),
                panels.timeseries_count(
                    "Table KV Count",
                    "",
                    [
                        panels.target(f"{metric('storage_version_stats', total_key_count_filter)}",
                                      "table{{table_id}} {{metric}}"),
                    ],
                ),
            ],
        )
    ]

def section_backup_manager(outer_panels):
    panels = outer_panels.sub_panel()
    return [
        outer_panels.row_collapsed(
            "Backup Manager",
            [
                panels.timeseries_count(
                    "Job Count",
                    "",
                    [
                        panels.target(
                            f"{metric('backup_job_count')}",
                            "job count",
                        ),
                    ],
                ),
                panels.timeseries_latency(
                    "Job Process Time",
                    "",
                    [
                        *quantile(
                            lambda quantile, legend: panels.target(
                                f"histogram_quantile({quantile}, sum(rate({metric('backup_job_latency_bucket')}[$__rate_interval])) by (le, state))",
                                f"Job Process Time p{legend}" +
                                " - {{state}}",
                                ),
                            [50, 99, 999, "max"],
                        ),
                    ],
                ),
            ],
        )
    ]

def grpc_metrics_target(panels, name, filter):
    return panels.timeseries_latency_small(
        f"{name} latency",
        "",
        [
            panels.target(
                f"histogram_quantile(0.5, sum(irate({metric('meta_grpc_duration_seconds_bucket', filter)}[$__rate_interval])) by (le))",
                f"{name}_p50",
            ),
            panels.target(
                f"histogram_quantile(0.9, sum(irate({metric('meta_grpc_duration_seconds_bucket', filter)}[$__rate_interval])) by (le))",
                f"{name}_p90",
            ),
            panels.target(
                f"histogram_quantile(0.99, sum(irate({metric('meta_grpc_duration_seconds_bucket', filter)}[$__rate_interval])) by (le))",
                f"{name}_p99",
            ),
            panels.target(
                f"sum(irate({metric('meta_grpc_duration_seconds_sum', filter)}[$__rate_interval])) / sum(irate({metric('meta_grpc_duration_seconds_count', filter)}[$__rate_interval]))",
                f"{name}_avg",
            ),
        ],
    )


def section_grpc_meta_catalog_service(outer_panels):
    panels = outer_panels.sub_panel()
    return [
        outer_panels.row_collapsed(
            "gRPC Meta: Catalog Service",
            [
                grpc_metrics_target(
                    panels, "Create", "path='/meta.CatalogService/Create'"),
                grpc_metrics_target(
                    panels, "Drop", "path='/meta.CatalogService/Drop'"),
                grpc_metrics_target(panels, "GetCatalog",
                                    "path='/meta.CatalogService/GetCatalog'"),
            ],
        )
    ]


def section_grpc_meta_cluster_service(outer_panels):
    panels = outer_panels.sub_panel()
    return [
        outer_panels.row_collapsed(
            "gRPC Meta: Cluster Service",
            [
                grpc_metrics_target(panels, "AddWorkerNode",
                                    "path='/meta.ClusterService/AddWorkerNode'"),
                grpc_metrics_target(panels, "ListAllNodes",
                                    "path='/meta.ClusterService/ListAllNodes'"),
            ],
        ),
    ]


def section_grpc_meta_stream_manager(outer_panels):
    panels = outer_panels.sub_panel()
    return [
        outer_panels.row_collapsed(
            "gRPC Meta: Stream Manager",
            [
                grpc_metrics_target(panels, "CreateMaterializedView",
                                    "path='/meta.StreamManagerService/CreateMaterializedView'"),
                grpc_metrics_target(panels, "DropMaterializedView",
                                    "path='/meta.StreamManagerService/DropMaterializedView'"),
                grpc_metrics_target(
                    panels, "Flush", "path='/meta.StreamManagerService/Flush'"),
            ],
        ),
    ]


def section_grpc_meta_hummock_manager(outer_panels):
    panels = outer_panels.sub_panel()
    return [
        outer_panels.row_collapsed(
            "gRPC Meta: Hummock Manager",
            [
                grpc_metrics_target(
                    panels, "UnpinVersionBefore", "path='/meta.HummockManagerService/UnpinVersionBefore'"),
                grpc_metrics_target(panels, "UnpinSnapshotBefore",
                                    "path='/meta.HummockManagerService/UnpinSnapshotBefore'"),
                grpc_metrics_target(panels, "ReportCompactionTasks",
                                    "path='/meta.HummockManagerService/ReportCompactionTasks'"),
                grpc_metrics_target(
                    panels, "GetNewSstIds", "path='/meta.HummockManagerService/GetNewSstIds'"),
            ],
        ),
    ]


def section_grpc_hummock_meta_client(outer_panels):
    panels = outer_panels.sub_panel()
    return [
        outer_panels.row_collapsed(
            "gRPC: Hummock Meta Client",
            [
                panels.timeseries_count(
                    "compaction_count",
                    "",
                    [
                        panels.target(
                            f"sum(irate({metric('state_store_report_compaction_task_counts')}[$__rate_interval])) by(job,instance)",
                            "report_compaction_task_counts - {{instance}} ",
                        ),
                    ],
                ),
                panels.timeseries_latency(
                    "version_latency",
                    "",
                    [
                        panels.target(
                            f"histogram_quantile(0.5, sum(irate({metric('state_store_unpin_version_before_latency_bucket')}[$__rate_interval])) by (le, job, instance))",
                            "unpin_version_before_latency_p50 - {{instance}} ",
                        ),
                        panels.target(
                            f"histogram_quantile(0.99, sum(irate({metric('state_store_unpin_version_before_latency_bucket')}[$__rate_interval])) by (le, job, instance))",
                            "unpin_version_before_latency_p99 - {{instance}} ",
                        ),
                        panels.target(
                            f"sum(irate({metric('state_store_unpin_version_before_latency_sum')}[$__rate_interval])) / sum(irate({metric('state_store_unpin_version_before_latency_count')}[$__rate_interval]))",
                            "unpin_version_before_latency_avg",
                        ),
                        panels.target(
                            f"histogram_quantile(0.90, sum(irate({metric('state_store_unpin_version_before_latency_bucket')}[$__rate_interval])) by (le, job, instance))",
                            "unpin_version_before_latency_p90 - {{instance}} ",
                        ),
                    ],
                ),
                panels.timeseries_latency(
                    "snapshot_latency",
                    "",
                    [
                        panels.target(
                            f"histogram_quantile(0.5, sum(irate({metric('state_store_pin_snapshot_latency_bucket')}[$__rate_interval])) by (le, job, instance))",
                            "pin_snapshot_latency_p50 - {{instance}} ",
                        ),
                        panels.target(
                            f"histogram_quantile(0.99, sum(irate({metric('state_store_pin_snapshot_latency_bucket')}[$__rate_interval])) by (le, job, instance))",
                            "pin_snapshot_latency_p99 - {{instance}} ",
                        ),
                        panels.target(
                            f"histogram_quantile(0.9, sum(irate({metric('state_store_pin_snapshot_latency_bucket')}[$__rate_interval])) by (le, job, instance))",
                            "pin_snapshot_latencyp90 - {{instance}} ",
                        ),
                        panels.target(
                            f"sum(irate({metric('state_store_pin_snapshot_latency_sum')}[$__rate_interval])) / sum(irate(state_store_pin_snapshot_latency_count[$__rate_interval]))",
                            "pin_snapshot_latency_avg",
                        ),
                        panels.target(
                            f"histogram_quantile(0.5, sum(irate({metric('state_store_unpin_version_snapshot_bucket')}[$__rate_interval])) by (le, job, instance))",
                            "unpin_snapshot_latency_p50 - {{instance}} ",
                        ),
                        panels.target(
                            f"histogram_quantile(0.99, sum(irate({metric('state_store_unpin_version_snapshot_bucket')}[$__rate_interval])) by (le, job, instance))",
                            "unpin_snapshot_latency_p99 - {{instance}} ",
                        ),
                        panels.target(
                            f"sum(irate({metric('state_store_unpin_snapshot_latency_sum')}[$__rate_interval])) / sum(irate(state_store_unpin_snapshot_latency_count[$__rate_interval]))",
                            "unpin_snapshot_latency_avg",
                        ),
                        panels.target(
                            f"histogram_quantile(0.90, sum(irate({metric('state_store_unpin_snapshot_latency_bucket')}[$__rate_interval])) by (le, job, instance))",
                            "unpin_snapshot_latency_p90 - {{instance}} ",
                        ),
                    ],
                ),
                panels.timeseries_count(
                    "snapshot_count",
                    "",
                    [
                        panels.target(
                            f"sum(irate({metric('state_store_pin_snapshot_counts')}[$__rate_interval])) by(job,instance)",
                            "pin_snapshot_counts - {{instance}} ",
                        ),
                        panels.target(
                            f"sum(irate({metric('state_store_unpin_snapshot_counts')}[$__rate_interval])) by(job,instance)",
                            "unpin_snapshot_counts - {{instance}} ",
                        ),
                    ],
                ),
                panels.timeseries_latency(
                    "table_latency",
                    "",
                    [
                        panels.target(
                            f"histogram_quantile(0.5, sum(irate({metric('state_store_get_new_sst_ids_latency_bucket')}[$__rate_interval])) by (le, job, instance))",
                            "get_new_sst_ids_latency_latency_p50 - {{instance}} ",
                        ),
                        panels.target(
                            f"histogram_quantile(0.99, sum(irate({metric('state_store_get_new_sst_ids_latency_bucket')}[$__rate_interval])) by (le, job, instance))",
                            "get_new_sst_ids_latency_latency_p99 - {{instance}} ",
                        ),
                        panels.target(
                            f"sum(irate({metric('state_store_get_new_sst_ids_latency_sum')}[$__rate_interval])) / sum(irate({metric('state_store_get_new_sst_ids_latency_count')}[$__rate_interval]))",
                            "get_new_sst_ids_latency_latency_avg",
                        ),
                        panels.target(
                            f"histogram_quantile(0.90, sum(irate({metric('state_store_get_new_sst_ids_latency_bucket')}[$__rate_interval])) by (le, job, instance))",
                            "get_new_sst_ids_latency_latency_p90 - {{instance}} ",
                        ),
                    ],
                ),
                panels.timeseries_count(
                    "table_count",
                    "",
                    [
                        panels.target(
                            f"sum(irate({metric('state_store_get_new_sst_ids_latency_counts')}[$__rate_interval]))by(job,instance)",
                            "get_new_sst_ids_latency_counts - {{instance}} ",
                        ),
                    ],
                ),
                panels.timeseries_latency(
                    "compaction_latency",
                    "",
                    [
                        panels.target(
                            f"histogram_quantile(0.5, sum(irate({metric('state_store_report_compaction_task_latency_bucket')}[$__rate_interval])) by (le, job, instance))",
                            "report_compaction_task_latency_p50 - {{instance}}",
                        ),
                        panels.target(
                            f"histogram_quantile(0.99, sum(irate({metric('state_store_report_compaction_task_latency_bucket')}[$__rate_interval])) by (le, job, instance))",
                            "report_compaction_task_latency_p99 - {{instance}}",
                        ),
                        panels.target(
                            f"sum(irate({metric('state_store_report_compaction_task_latency_sum')}[$__rate_interval])) / sum(irate(state_store_report_compaction_task_latency_count[$__rate_interval]))",
                            "report_compaction_task_latency_avg",
                        ),
                        panels.target(
                            f"histogram_quantile(0.90, sum(irate({metric('state_store_report_compaction_task_latency_bucket')}[$__rate_interval])) by (le, job, instance))",
                            "report_compaction_task_latency_p90 - {{instance}}",
                        ),
                    ],
                ),
            ],
        ),
    ]


templating = Templating()
if namespace_filter_enabled:
    templating = Templating(
        list=[
            {
                "definition": "label_values(up{risingwave_name=~\".+\"}, namespace)",
                "description": "Kubernetes namespace.",
                "hide": 0,
                "includeAll": False,
                "label": "Namespace",
                "multi": True,
                "name": "namespace",
                "options": [],
                "query": {
                    "query": "label_values(up{risingwave_name=~\".+\"}, namespace)",
                    "refId": "StandardVariableQuery"
                },
                "refresh": 2,
                "regex": "",
                "skipUrlSync": False,
                "sort": 0,
                "type": "query"
            }
        ]
    )

dashboard = Dashboard(
    title="risingwave_dashboard",
    description="RisingWave Dashboard",
    tags=["risingwave"],
    timezone="browser",
    editable=True,
    uid=dashboard_uid,
    time=Time(start="now-30m", end="now"),
    sharedCrosshair=True,
    templating=templating,
    version=dashboard_version,
    panels=[
        *section_cluster_node(panels),
        *section_streaming(panels),
        *section_streaming_actors(panels),
        *section_streaming_exchange(panels),
        *section_batch_exchange(panels),
        *section_hummock(panels),
        *section_compaction(panels),
        *section_object_storage(panels),
        *section_hummock_tiered_cache(panels),
        *section_hummock_manager(panels),
        *section_backup_manager(panels),
        *section_grpc_meta_catalog_service(panels),
        *section_grpc_meta_cluster_service(panels),
        *section_grpc_meta_stream_manager(panels),
        *section_grpc_meta_hummock_manager(panels),
        *section_grpc_hummock_meta_client(panels),
        *frontend(panels),
    ],
).auto_panel_ids()<|MERGE_RESOLUTION|>--- conflicted
+++ resolved
@@ -264,11 +264,7 @@
             legendCalcs=legendCols,
         )
 
-<<<<<<< HEAD
-    def timeseries_ns(self, title, description, targets, legendCols=["max"]):
-=======
     def timeseries_ms(self, title, description, targets, legendCols=["mean"]):
->>>>>>> 31757b68
         gridPos = self.layout.next_half_width_graph()
         return TimeSeries(
             title=title,
